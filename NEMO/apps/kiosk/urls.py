--- conflicted
+++ resolved
@@ -34,7 +34,6 @@
                     views.tool_reservation,
                     name="kiosk_tool_reservation",
                 ),
-<<<<<<< HEAD
                 path(
                     "enter_wait_list/",
                     views.enter_wait_list,
@@ -45,9 +44,7 @@
                     views.exit_wait_list,
                     name="exit_wait_list_from_kiosk",
                 ),
-=======
                 path("logout_user/<int:tool_id>", views.logout_user, name="kiosk_logout_user"),
->>>>>>> 6d9f5a5d
                 # Keeping for backwards compatibility (bookmarked links with location)
                 re_path(r"^(?P<location>.+)/$", views.kiosk, name="kiosk"),
                 path("", views.kiosk, name="kiosk"),
