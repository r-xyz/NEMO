--- conflicted
+++ resolved
@@ -10,11 +10,7 @@
     <h1>Alerts</h1>
     {% if form.non_field_errors %}<div class="alert alert-danger">{{ form.non_field_errors }}</div>{% endif %}
     <p>
-<<<<<<< HEAD
         You can create and edit alerts that will be visible to everyone. The alert will only be visible after the debut time and will be deleted after the expiration time. (HTML syntax is allowed).
-=======
-        You can create and edit alerts that will be visible to everyone. The alert will only be visible after the debut time and will be deleted after the expiration time.
->>>>>>> c7764477
     </p>
     <form action="{% url 'alerts' %}" method="post" class="well">
         <h4>
@@ -113,13 +109,9 @@
                         <span style="font-weight:bold">{{ a.title }}</span>
                         <br>
                     {% endif %}
-<<<<<<< HEAD
                     {{ a.contents|safe|linebreaksbr }}
                     <br>
                     <br>
-=======
-                    {{ a.contents|linebreaks }}
->>>>>>> c7764477
                     Debuts on {{ a.debut_time }}
                     <br>
                     {% if a.expiration_time %}
@@ -140,6 +132,6 @@
 		$('#debut_time').datetimepicker(timepicker_properties);
 		$('#expiration_time').datetimepicker(timepicker_properties);
 		$('.glyphicon').tooltip({container: 'body'});
-	
+
     </script>
 {% endblock %}