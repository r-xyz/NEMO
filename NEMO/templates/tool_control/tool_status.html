{% load custom_tags_and_filters %}
<div>
    {% with hide_data_history="tool"|customization:"tool_control_hide_data_history_users" %}
        {% if device == 'mobile' %}
            <h1>{{ tool.name_or_child_in_use_name }}</h1>
            <ul class="nav nav-pills" id="tabs" style="margin-bottom:10px">
                <li style="width:48%; text-align:center" class="active">
                    <a href="#summary" style="padding: 10px 5px">Summary</a>
                </li>
                <li style="width:48%; text-align:center">
                    <a href="#details" style="padding: 10px 5px">Details</a>
                </li>
                {% if tool.configuration_set.exists %}
                    <li style="width:48%; text-align:center">
                        <a href="#config" style="padding: 10px 5px" onclick="load_config_history('{{ tool.id }}');">Config
                        History</a>
                    </li>
                {% endif %}
                {% if has_usage_questions and not hide_data_history or has_usage_questions and user.is_any_part_of_staff %}
                    <li style="width: 48%; text-align: center">
                        <a href="#usage_data" style="padding: 10px 5px;" onclick="load_usage_data('{{ tool.id }}');">Usage Data History</a>
                    </li>
                {% endif %}
                <li style="width:48%; text-align:center">
                    <a href="#problem" style="padding: 10px 5px">Report a problem</a>
                </li>
                <li style="width:48%; text-align:center">
                    <a href="#comment" style="padding: 10px 5px">Post a comment</a>
                </li>
            </ul>
        {% else %}
            <h1 class="pull-left" style="margin-right:20px; margin-top:0; margin-bottom:10px">
                {{ tool.name_or_child_in_use_name }}
            </h1>
            <ul class="nav nav-pills" id="tabs">
                <li class="active">
                    <a href="#summary">Summary</a>
                </li>
                <li>
                    <a href="#details">Details</a>
                </li>
                {% if tool.configuration_set.exists %}
                    <li>
                        <a href="#config" onclick="load_config_history('{{ tool.id }}');">Config History</a>
                    </li>
                {% endif %}
                {% if has_usage_questions and not hide_data_history or has_usage_questions and user.is_any_part_of_staff %}
                    <li>
                        <a href="#usage_data" onclick="load_usage_data('{{ tool.id }}');">Usage Data History</a>
                    </li>
                {% endif %}
                <li>
                    <a href="#problem">Report a problem</a>
                </li>
                <li>
                    <a href="#comment">Post a comment</a>
                </li>
            </ul>
        {% endif %}
    {% endwith %}
</div>
<div class="tab-content">
    <div class="tab-pane active" id="summary">
        {% if tool.serial %}<div style="float: right; font-size:x-small">s/n : {{ tool.serial| safe }}</div>{% endif %}
        {# Display tool status... #}
        <div class="tool-status">
            {% if tool.in_use %}
                <div class="primary-highlight">
                    <span class="glyphicon glyphicon-user pull-left notification-icon"></span>
                    {% with tool.get_current_usage_event as current_usage_event %}
                        <h2>
                            {% if current_usage_event.operator.id == user.id %}
                                You are using this tool
                            {% else %}
                                <a title="Click to email this user"
                                   href="{% url 'get_email_form_for_user' current_usage_event.operator.id %}">{{ current_usage_event.operator }}</a> is using this tool
                            {% endif %}
                            {% if current_usage_event.operator.id != current_usage_event.user.id %}
                                on behalf of {{ current_usage_event.user }}
                            {% endif %}
                            for the project named {{ current_usage_event.project.name }} since {{ current_usage_event.start|date:"MONTH_DAY_FORMAT" }} @ {{ current_usage_event.start|time }}.
                        </h2>
                    {% endwith %}
                </div>
                {% if time_left and not user.is_staff %}
                    <div>
                        Your reservation for this tool will end at {{ time_left|time }}. The remainder of your reservation will be relinquished when you stop using this tool.
                    </div>
                {% endif %}
            {% elif tool.delayed_logoff_in_progress %}
                {% with tool.get_delayed_logoff_usage_event as delayed_logoff_event %}
                    <div class="primary-highlight">
                        <span class="glyphicon glyphicon-time pull-left notification-icon"></span>
                        <h2>
                            {{ delayed_logoff_event.operator }} has finished using the {{ tool.name_or_child_in_use_name }} but delayed logoff is in effect. The tool will be available at {{ delayed_logoff_event.end|time }}.
                        </h2>
                    </div>
                {% endwith %}
            {% elif not tool.operational or tool.required_resource_is_unavailable or tool.scheduled_outages %}
                <div class="danger-highlight media">
                    <span class="glyphicon glyphicon-ban-circle pull-left notification-icon"></span>
                    <h2>
                        This tool is <strong>shut down</strong>.
                    </h2>
                </div>
            {% elif tool.nonrequired_resource_is_unavailable or tool.scheduled_partial_outages %}
                <div class="warning-highlight media">
                    <span class="glyphicon glyphicon-exclamation-sign pull-left notification-icon"></span>
                    <h2>
                        This tool is <strong>operational</strong> but not all resources are available.
                    </h2>
                </div>
            {% else %}
                <div class="success-highlight media">
                    <span class="glyphicon glyphicon-ok pull-left notification-icon"></span>
                    <h2>
                        This tool is <strong>operational</strong> and <strong>idle</strong>.
                    </h2>
                </div>
            {% endif %}
        </div>
        {% if tool_rate %}
            <div class="tool-rates">
                {% autoescape off %}
                    {{ tool_rate }}
                {% endautoescape %}
            </div>
        {% endif %}
        {% if tool.active_counters %}
            <div class="tool-counters">
                {% for counter in tool.active_counters %}
                    <div class="tool-counter">
                        <div class="tool-counter-name">
                            {{ counter.name }}: <span style="font-weight: bold; {% if counter.value_color %}color: {{ counter.value_color }}{% endif %}">{{ counter.value|floatformat:-2 }}</span>
                        </div>
                        {% if user.is_staff %}
                            <div class="tool-counter-reset">
                                <a class="btn btn-xs btn-warning"
                                   href="{% url 'reset_tool_counter' counter.id %}"
                                   onclick="return confirm('You are about to reset the {{ counter.name }} counter to 0.\nAre you sure?')">Reset</a>
                            </div>
                        {% endif %}
                        <div class="tool-counter-description">{{ counter.description|linebreaksbr }}</div>
                    </div>
                {% endfor %}
            </div>
        {% endif %}
        {% if tool.unavailable_required_resources or tool.scheduled_outages %}
            <div class="danger-status">
                {# Display any unavailable required resources... #}
                {% for r in tool.unavailable_required_resources %}
                    <div class="media">
                        <span class="glyphicon glyphicon-leaf pull-left notification-icon danger-highlight"></span>
                        <div class="media-body">
                            <span class="media-heading">A required resource is unavailable: {{ r.name }} <span class="light-grey">({{ r.category }})</span></span>
                            <span class="media-middle">{{ r.restriction_message }}</span>
                        </div>
                    </div>
                {% endfor %}
                {% if tool.scheduled_outages %}
                    {% for o in tool.scheduled_outages %}
                        <div class="media">
                            <span class="glyphicon glyphicon-time pull-left notification-icon danger-highlight"></span>
                            <div class="media-body">
                                <span class="media-heading">{{ o.title }}<span class="light-grey">({{ o.resource.category }})</span></span>
                                {% if o.details %}<span class="media-middle">{{ o.details }}</span>{% endif %}
                                <span class="media-bottom">{{ o.creator }} scheduled this outage from {{ o.start }} until {{ o.end }}.</span>
                            </div>
                        </div>
                    {% endfor %}
                {% endif %}
            </div>
        {% endif %}
        {% if tool.unavailable_nonrequired_resources or tool.scheduled_partial_outages %}
            <div class="warning-status">
                {# Display any unavailable non-required resources... #}
                {% for r in tool.unavailable_nonrequired_resources %}
                    <div class="media">
                        <span class="glyphicon glyphicon-leaf pull-left notification-icon warning-highlight"></span>
                        <div class="media-body">
                            <span class="media-heading">An optional resource is unavailable: {{ r.name }} <span class="light-grey">({{ r.category }})</span></span>
                            <span class="media-middle">{{ r.restriction_message }}</span>
                        </div>
                    </div>
                {% endfor %}
                {# Display any outage for non-required resources... #}
                {% for o in tool.scheduled_partial_outages %}
                    <div class="media">
                        <span class="glyphicon glyphicon-time pull-left notification-icon warning-highlight"></span>
                        <div class="media-body">
                            <h4 class="media-heading">
                                An optional resource has an outage: {{ o.resource.name }} <span class="light-grey">({{ o.resource.category }})</span>
                            </h4>
                            {{ o.title }}
                            {% if o.details %}: {{ o.details }}{% endif %}
                            <h5>{{ o.creator }} scheduled this outage from {{ o.start }} until {{ o.end }}.</h5>
                        </div>
                    </div>
                {% endfor %}
            </div>
        {% endif %}
        {% if tool.problems %}
            <div class="tool-problems">
                {# Display all problems and shutdowns... #}
                {% for t in tool.problems %}
                    <div class="media">
                        <a onclick="toggle_details(this)"
                           data-toggle="collapse"
                           data-target="#task_{{ t.id }}_details"
                           class="pointer">
                            {% if t.force_shutdown %}
                                <span class="glyphicon glyphicon-fire pull-left notification-icon danger-highlight"
                                      title="Click to toggle details about this task"></span>
                            {% else %}
                                <span class="glyphicon glyphicon-wrench pull-left notification-icon warning-highlight"
                                      title="Click to toggle details about this task"></span>
                            {% endif %}
                            <span class="glyphicon glyphicon-chevron-{% if tool_control_show_task_details %}down{% else %}right{% endif %} pull-left chevron"></span>
                        </a>
                        <div class="media-body">
                            {% if t.problem_category %}<span class="media-heading">{{ t.problem_category }}</span>{% endif %}
                            <span class="media-middle">{{ t.problem_description }}</span>
                            {% if t.estimated_resolution_time %}
                                <span class="media-middle">Estimated resolution time is {{ t.estimated_resolution_time }}.</span>
                            {% endif %}
                            <div id="task_{{ t.id }}_details" class="collapse{% if tool_control_show_task_details %} in{% endif %}">
                                <span class="media-bottom">
                                    This task was created by {{ t.creator }} on {{ t.creation_time }}.
                                    {% if user.is_staff %}
                                        You can <a href="{% url 'task_update_form' t.id %}">update</a> or <a href="{% url 'task_resolution_form' t.id %}">resolve</a> this task.
                                    {% endif %}
                                    {% if t.force_shutdown %}The tool will remain shut down until this task is resolved.{% endif %}
                                    {% if t.creator.id == user.id %}
                                        You may <a href="javascript:$('#cancel_task_{{ t.id }}').submit()">cancel</a> this task if it was mistakenly created.
                                        <br>
                                        <form id="cancel_task_{{ t.id }}" action="{% url 'cancel_task' t.id %}" method="POST">
                                            {% csrf_token %}
                                        </form>
                                    {% endif %}
                                </span>
                                {% if t.progress_description %}
                                    <div class="media">
                                        <span class="glyphicon glyphicon-info-sign pull-left notification-icon primary-highlight"></span>
                                        <div class="media-body">
                                            <span class="media-heading">Progress updates</span>
                                            <span class="media-middle">{{ t.progress_description|linebreaksbr }}</span>
                                        </div>
                                    </div>
                                {% endif %}
                                {% if t.task_images %}
                                    <div>
                                        images:
                                        <ul>
                                            {% for image in t.task_images %}
                                                <li>
                                                    <a href="{{ image.image.url }}" target="_blank" style="margin-right: 5px">{{ image.filename }}</a>
                                                </li>
                                            {% endfor %}
                                        </ul>
                                    </div>
                                {% endif %}
                            </div>
                        </div>
                    </div>
                {% endfor %}
            </div>
        {% endif %}
        {% if tool.comments or user.is_staff and tool.staff_only_comments|length > 0 %}
            <div class="tool-comments">
                {# Display all comments... #}
                {% for c in tool.comments %}
                    <div class="media">
                        {% if user.id == c.author.id or user.is_staff %}
                            <a onclick="toggle_details(this)"
                               data-toggle="collapse"
                               data-target="#comment_{{ c.id }}_actions"
                               class="pointer">
                            {% endif %}
                            <span class="glyphicon glyphicon-comment pull-left notification-icon primary-highlight"
                                  title="{% if c.expiration_date %}This comment will expire and become hidden on {{ c.expiration_date }}{% else %}This comment will be displayed indefinitely.{% endif %}"></span>
                            {% if user.id == c.author.id or user.is_staff %}
                                <span class="glyphicon glyphicon-chevron-right pull-left chevron"></span>
                            </a>
                        {% endif %}
                        <div class="media-body">
                            <span class="media-middle">{{ c.content|linebreaksbr }}</span>
                            <span class="media-bottom">{{ c.author }} wrote this comment on {{ c.creation_date }}</span>
                            {% if user.id == c.author.id or user.is_staff %}
                                <div id="comment_{{ c.id }}_actions" class="collapse grey">
                                    <form action="{% url 'hide_comment' c.id %}" method="post">
                                        {% csrf_token %}
                                        <a href="javascript:void(0)" onclick="$(this).closest('form').submit()">Hide this comment</a>.
                                    </form>
                                </div>
                            {% endif %}
                        </div>
                    </div>
                {% endfor %}
                {# Display all staff comments #}
                {% if user.is_staff and tool.staff_only_comments|length > 0 %}
                    <div class="media">
                        <a onclick="toggle_details(this)"
                           data-toggle="collapse"
                           data-target="#staff_only_comments"
                           class="pointer">
                            <span class="glyphicon glyphicon-eye-close pull-left notification-icon warning-highlight"></span><span class="glyphicon glyphicon-chevron-right pull-left chevron"></span>
                        </a>
                        <div class="media-body">
                            <div style="margin-bottom: 15px">Staff Only</div>
                            <div id="staff_only_comments" class="collapse">
                                {% for c in tool.staff_only_comments %}
                                    <div class="media">
                                        {% if user.id == c.author.id or user.is_staff %}
                                            <a onclick="toggle_details(this)"
                                               data-toggle="collapse"
                                               data-target="#comment_{{ c.id }}_actions"
                                               class="pointer">
                                            {% endif %}
                                            <span class="glyphicon glyphicon-comment pull-left notification-icon primary-highlight"
                                                  title="{% if c.expiration_date %}This comment will expire and become hidden on {{ c.expiration_date }}{% else %}This comment will be displayed indefinitely.{% endif %}"></span>
                                            {% if user.id == c.author.id or user.is_staff %}
                                                <span class="glyphicon glyphicon-chevron-right pull-left chevron"></span>
                                            </a>
                                        {% endif %}
                                        <div class="media-body">
                                            <span class="media-middle">{{ c.content|linebreaksbr }}</span>
                                            <span class="media-bottom">{{ c.author }} wrote this comment on {{ c.creation_date }}</span>
                                            {% if user.id == c.author.id or user.is_staff %}
                                                <div id="comment_{{ c.id }}_actions" class="collapse grey">
                                                    <form action="{% url 'hide_comment' c.id %}" method="post">
                                                        {% csrf_token %}
                                                        <a href="javascript:void(0)" onclick="$(this).closest('form').submit()">Hide this comment</a>.
                                                    </form>
                                                </div>
                                            {% endif %}
                                        </div>
                                    </div>
                                {% endfor %}
                            </div>
                        </div>
                    </div>
                {% endif %}
            </div>
        {% endif %}
        <div style="margin-top:10px">{{ rendered_configuration_html }}</div>
        {# Display tool control... #}
        <form id="tool_control">
            {% if tool.in_use %}
                {% if tool.get_current_usage_event.operator.id == user.id or tool.get_current_usage_event.user.id == user.id %}
                    {{ post_usage_questions }}
                    {% if tool.allow_delayed_logoff and not tool.delayed_logoff_in_progress %}
                        <div class="form-group">
                            Prevent others from using the tool for
                            <input type="number"
                                   id="downtime"
                                   name="downtime"
                                   aria-label="Downtime"
                                   class="form-control"
                                   style="display:inline;
                                          width:auto"
                                   min="5"
                                   max="120"
                                   inputmode="numeric"
                                   pattern="[0-9]*"
                                   placeholder="0">
                            minutes after disabling the tool.
                            <a id="delayed_logoff_help"
                               class="pointer"
                               tabindex="0"
                               data-toggle="popover"
                               data-placement="bottom"
                               data-trigger="focus"
                               data-content="Some tools may require downtime after you finish using them. (For example, to perform automated cleaning or pump-down). Once you click &quot;Stop using the {{ tool.name_or_child_in_use_name }}&quot; the tool interlock will immediately disable the tool and it will remain unusable for the specified duration. Leave the duration blank to indicate that no post-usage downtime is required.">What's this?</a>
                        </div>
                    {% endif %}
                    <div id="stop_wrapper">
                        <div style="display:inline-block"
                             data-toggle="tooltip"
                             data-placement="bottom"
                             title="Please answer the required questions (above) to proceed">
                            {% url 'disable_tool' tool.get_current_usage_event.tool.id as disable_tool_url %}
                            {% button type="delete" id="stop" icon="glyphicon-stop" onclick="disable_tool('"|concat:disable_tool_url|concat:"'); return false;" value="Stop using the "|concat:tool.name_or_child_in_use_name %}
                        </div>
                        {% if time_left and user.is_staff %}
                            <div style="display:inline-block"
                                 data-toggle="tooltip"
                                 data-placement="bottom"
                                 title="Please answer the required questions (above) to proceed">
                                {% url 'disable_tool' tool.get_current_usage_event.tool.id as disable_tool_url %}
                                {% with left_until=time_left|timeuntil %}
                                    {% button type="delete" id="stop" icon="glyphicon-stop" onclick="disable_tool('"|concat:disable_tool_url|concat:"', true); return false;" value="Stop using the "|concat:tool.name_or_child_in_use_name|concat:" and relinquish the remaining "|concat:left_until|concat:" of your reservation" %}
                                {% endwith %}
                            </div>
                        {% endif %}
                    </div>
<<<<<<< HEAD
				{% endif %}
			{%  endif %}
			{% if not tool.in_use %}
				{% if show_wait_list and not wait_list_position == 1 %}
					<a onclick="toggle_details(this)" data-toggle="collapse" data-target="#use-tool" class="pointer" style="padding-bottom: 10px; padding-top: 10px; display: block; color: darkgrey;" >
						<span class="glyphicon glyphicon-chevron-right chevron"></span>Skip Wait List
					</a>
				{% endif %}
				<div id="use-tool" class="{% if show_wait_list and not wait_list_position == 1 %}collapse{% endif %}">
					{% if user.is_staff or user.is_service_personnel and tool in user.qualifications.all %}
						<h4 id="what_to_do_label">What would you like to do?</h4>
						<input type="hidden" id="remote_work" name="remote_work" value="">
						<div class="radio" role="group" aria-labelledby="what_to_do_label">
							<label><input type="radio" onchange="use_tool_for_self()" name="staff_charge" value="false">Use this tool for my own project</label>
							{% if user.is_staff %}
								<br><label><input type="radio" onchange="use_tool_for_other()" name="staff_charge" value="false">Use this tool on behalf of another user{% if "remote_work"|customization:"remote_work_ask_explicitly" %} (no remote){% endif %}</label>
								{% if "remote_work"|customization:"remote_work_ask_explicitly" %}
									<br><label><input type="radio" onchange="use_tool_for_other(true)" name="staff_charge" value="false">Use this tool for a remote project</label>
								{% endif %}
								{% if user.charging_staff_time %}
									{% with user.get_staff_charge as staff_charge %}
										<br><label id="staff_charge_tooltip_container" class="strikethrough light-grey" data-toggle="tooltip" data-placement="right" title="This option is not available because you are already charging staff time to {{ staff_charge.customer }} for the project named {{ staff_charge.project }} since {{ staff_charge.start }}.">
											<input type="radio" onchange="use_tool_for_other()" disabled>
											<span id="staff_charge_tooltip_location">Use this tool for a remote project{% if "remote_work"|customization:"remote_work_ask_explicitly" %} (charge staff time{% if tool.requires_area_access and "remote_work"|customization:"remote_work_start_area_access_automatically" == "enabled" %} & {{ tool.requires_area_access }} time{% endif %}){% endif %}</span>
										</label>
										<script>
											$("#staff_charge_tooltip_container").tooltip();
										</script>
									{% endwith %}
								{% else %}
									<br><label><input type="radio" onchange="use_tool_for_other()" name="staff_charge" value="true">Use this tool for a remote project{% if "remote_work"|customization:"remote_work_ask_explicitly" %} (charge staff time{% if tool.requires_area_access and "remote_work"|customization:"remote_work_start_area_access_automatically" == "enabled" %} & {{ tool.requires_area_access }} time{% endif %}){% endif %}</label>
								{% endif %}
							{% endif %}
						</div>
						<div id="project_choice"></div>
					{% elif tool.operational and not tool.required_resource_is_unavailable and not tool.delayed_logoff_in_progress and not tool.scheduled_outage_in_progress %}
						{% include 'tool_control/get_projects.html' with active_projects=user.active_projects user_id=user.id %}
					{% endif %}
					<div id="pre_usage_questions" style="display:none">{{ pre_usage_questions }}</div>
					{% if user.is_staff or user.is_service_personnel and tool in user.qualifications.all or tool.ready_to_use %}
						<div id="start" style="display:none">
							{% if tool.is_parent_tool %}
								You have {{ tool.tool_children_set.all|length|add:1 }} options to use this tool:<br>
								<div style="height: 5px"></div>
							{% endif %}
							{% button type="save" submit=False icon="glyphicon-play" value="Start using the "|concat:tool.name onclick="enable_tool('"|concat:tool.id|concat:"'); return false;" %}
							{% if tool.is_parent_tool %}
								{% for alternate_tool in tool.tool_children_set.all %}
									{% button style="margin-left: 10px" type="save" submit=False icon="glyphicon-play" value="Start using the "|concat:alternate_tool.name onclick="enable_tool('"|concat:alternate_tool.id|concat:"'); return false;" %}
								{% endfor %}
							{% endif %}
						</div>
					{% endif %}
				</div>
			{% endif %}
			{% if show_wait_list %}
				<div>
					<div style="margin-bottom: 10px;">
						<span>This tool has a wait list. There are <strong>{{ wait_list.count }}</strong> people in line to use this tool.</span>
						{% if not wait_list_position == 0 %}
							<br><span>You are number <strong>{{ wait_list_position }}</strong> in line to use this tool.</span>
						{% endif %}
					</div>
					<div id="wait-list">
						{% if wait_list_position == 0 %}
							{% button type="save" style="margin-right: 20px;" submit=False icon="glyphicon-list" value="Enter Wait List for "|concat:tool.name onclick="enter_wait_list('"|concat:tool.id|concat:"'); return false;" %}
						{% else %}
							{% button type="delete" style="margin-right: 20px;" submit=False icon="glyphicon-trash" value="Exit Wait List for "|concat:tool.name onclick="exit_wait_list('"|concat:tool.id|concat:"'); return false;" %}
						{% endif %}
						{% if wait_list.count > 0 %}
							<a onclick="toggle_details(this)" data-toggle="collapse" data-target="#wait-list-content" class="pointer" style="display: block; padding-top: 10px;">
								<span class="glyphicon glyphicon-chevron-right chevron"></span>Show Wait List
							</a>
						{% endif %}
					</div>
					{% if wait_list.count > 0 %}
						<div id="wait-list-content"  style="padding-top: 10px;" class="collapse">
							<table style="margin-top: 10px;" class="table table-condensed table-striped table-bordered">
								<thead>
									<tr>
										<th>Position</th>
										<th>User</th>
									</tr>
								</thead>
								<tbody>
									{% for entry in wait_list %}
										<tr class="{% if user.id == entry.user.id %}success{% endif %}">
											<td>{{ forloop.counter }}</td>
											<td>{{ entry.user.get_full_name }}</td>
										</tr>
									{% endfor %}
								</tbody>
							</table>
						</div>
					{% endif %}
				</div>
			{% endif %}

		</form>

=======
                {% endif %}
            {% else %}
                {% if user.is_staff or user.is_service_personnel and tool in user.qualifications.all %}
                    <h4 id="what_to_do_label">What would you like to do?</h4>
                    <input type="hidden" id="remote_work" name="remote_work" value="">
                    <div class="radio" role="group" aria-labelledby="what_to_do_label">
                        <label>
                            <input type="radio" onchange="use_tool_for_self()" name="staff_charge" value="false">
                            Use this tool for my own project
                        </label>
                        {% if user.is_staff %}
                            <br>
                            <label>
                                <input type="radio" onchange="use_tool_for_other()" name="staff_charge" value="false">
                                Use this tool on behalf of another user
                                {% if "remote_work"|customization:"remote_work_ask_explicitly" %}(no remote){% endif %}
                            </label>
                            {% if "remote_work"|customization:"remote_work_ask_explicitly" %}
                                <br>
                                <label>
                                    <input type="radio" onchange="use_tool_for_other(true)" name="staff_charge" value="false">
                                    Use this tool for a remote project
                                </label>
                            {% endif %}
                            {% if user.charging_staff_time %}
                                {% with user.get_staff_charge as staff_charge %}
                                    <br>
                                    <label id="staff_charge_tooltip_container"
                                           class="strikethrough light-grey"
                                           data-toggle="tooltip"
                                           data-placement="right"
                                           title="This option is not available because you are already charging staff time to {{ staff_charge.customer }} for the project named {{ staff_charge.project }} since {{ staff_charge.start }}.">
                                        <input type="radio" onchange="use_tool_for_other()" disabled>
                                        <span id="staff_charge_tooltip_location">Use this tool for a remote project
                                            {% if "remote_work"|customization:"remote_work_ask_explicitly" %}
                                                (charge staff time
                                                {% if tool.requires_area_access and "remote_work"|customization:"remote_work_start_area_access_automatically" == "enabled" %}
                                                    & {{ tool.requires_area_access }} time
                                                {% endif %}
                                                )
                                            {% endif %}
                                        </span>
                                    </label>
                                    <script>$("#staff_charge_tooltip_container").tooltip();</script>
                                {% endwith %}
                            {% else %}
                                <br>
                                <label>
                                    <input type="radio" onchange="use_tool_for_other()" name="staff_charge" value="true">
                                    Use this tool for a remote project
                                    {% if "remote_work"|customization:"remote_work_ask_explicitly" %}
                                        (charge staff time
                                        {% if tool.requires_area_access and "remote_work"|customization:"remote_work_start_area_access_automatically" == "enabled" %}
                                            & {{ tool.requires_area_access }} time
                                        {% endif %}
                                        )
                                    {% endif %}
                                </label>
                            {% endif %}
                        {% endif %}
                    </div>
                    <div id="project_choice"></div>
                {% elif tool.operational and not tool.required_resource_is_unavailable and not tool.delayed_logoff_in_progress and not tool.scheduled_outage_in_progress %}
                    {% include 'tool_control/get_projects.html' with active_projects=user.active_projects user_id=user.id %}
                {% endif %}
                <div id="pre_usage_questions" style="display:none">{{ pre_usage_questions }}</div>
                {% if user.is_staff or user.is_service_personnel and tool in user.qualifications.all or tool.ready_to_use %}
                    <div id="start" style="display:none">
                        {% if tool.is_parent_tool %}
                            You have {{ tool.tool_children_set.all|length|add:1 }} options to use this tool:
                            <br>
                            <div style="height: 5px"></div>
                        {% endif %}
                        {% button type="save" submit=False icon="glyphicon-play" value="Start using the "|concat:tool.name onclick="enable_tool('"|concat:tool.id|concat:"'); return false;" %}
                        {% if tool.is_parent_tool %}
                            {% for alternate_tool in tool.tool_children_set.all %}
                                {% button style="margin-left: 10px" type="save" submit=False icon="glyphicon-play" value="Start using the "|concat:alternate_tool.name onclick="enable_tool('"|concat:alternate_tool.id|concat:"'); return false;" %}
                            {% endfor %}
                        {% endif %}
                    </div>
                {% endif %}
            {% endif %}
        </form>
>>>>>>> cbe9e7e3
        <div style="height:15px">{# Spacer #}</div>
        {% if messages %}
            {% for message in messages %}
                <div class="alert alert-{{ message.level_tag }} alert-dismissible show-on-load" {% if message.extra_tags %}{{ message.extra_tags }}{% endif %} style="display: none">
                    <button type="button" class="close" data-dismiss="alert" aria-label="Modal close button">&times;</button>
                    {{ message }}
                </div>
            {% endfor %}
        {% endif %}
        {% if tool.description or tool.image or tool.tooldocuments_set.all and user_can_see_documents %}
            <div style="background-color: #f5f5f5;">
                <div class="row" style="margin:0; padding: 15px 0">
                    {% if tool.description %}
                        <div class="col-md-8">
                            <p>{{ tool.description|safe }}</p>
                        </div>
                    {% endif %}
                    {% if tool.image %}
                        <div class="col-md-4" style="text-align:center">
                            <img src="{{ tool.image.url }}"
                                 alt="Tool image"
                                 class="img-fluid img-thumbnail"
                                 style="max-width:300px;
                                        max-height:300px">
                        </div>
                    {% endif %}
                    {% if tool.tooldocuments_set.all and user_can_see_documents %}
                        <div class="col-md-12">
                            Documents:
                            <ul>
                                {% for tool_doc in tool.tooldocuments_set.all %}
                                    <li>
                                        <a href="{{ tool_doc.link }}" target="_blank">{{ tool_doc.filename }}</a>
                                    </li>
                                {% endfor %}
                            </ul>
                        </div>
                    {% endif %}
                </div>
            </div>
        {% endif %}
        <div style="height:150px">{# Spacer #}</div>
    </div>
    <div class="tab-pane" id="details">
        {% if tool.in_use %}
            {% if user.is_staff or user.is_user_office %}
                <p>
                    You may <a href="javascript:void(0)" onclick="disable_tool('{% url 'disable_tool' tool.id %}')">force {{ tool.get_current_usage_event.operator }} off this tool</a>.
                </p>
            {% endif %}
        {% endif %}
        <div class="media">
            <span class="glyphicon glyphicon-info-sign pull-left notification-icon primary-highlight"></span>
            <div class="media-body">
                <p>
                    {{ tool.primary_owner.get_contact_info_html|safe }} is primarily responsible for this tool and can be contacted with any questions or concerns about the tool.
                </p>
                {% if tool.backup_owners.all.count == 1 %}
                    {% with tool.backup_owners.all|first as backup %}
                        <p>
                            If you are unable to reach {{ tool.primary_owner.get_name }} then please contact the backup tool owner, {{ backup.get_contact_info_html|safe }}.
                        </p>
                    {% endwith %}
                {% elif tool.backup_owners.all.count > 1 %}
                    <p>
                        If you are unable to reach {{ tool.primary_owner.get_name }} then please contact
                        {% for x in tool.backup_owners.all %}
                            {% if not forloop.last %}
                                {{ x.get_contact_info_html|safe }},
                            {% else %}
                                or {{ x.get_contact_info_html|safe }}.
                            {% endif %}
                        {% endfor %}
                    </p>
                {% endif %}
                {% if tool.superusers.all.count == 1 %}
                    {% with tool.superusers.all|first as superuser %}
                        <p>
                            For equipment training, you can contact the primary, backup or the superuser, {{ superuser.get_contact_info_html|safe }}.
                        </p>
                    {% endwith %}
                {% elif tool.superusers.all.count > 1 %}
                    <p>
                        For equipment training, you can contact the primary, backup or one of the superusers
                        {% for x in tool.superusers.all %}
                            {% if not forloop.last %}
                                {{ x.get_contact_info_html|safe }},
                            {% else %}
                                or {{ x.get_contact_info_html|safe }}.
                            {% endif %}
                        {% endfor %}
                    </p>
                {% endif %}
                {% if tool.notification_email_address %}
                    <p>
                        Problem reports for the {{ tool.name_or_child_in_use_name }} are automatically emailed to <a href="{% url 'get_email_form' %}?recipient={{ tool.notification_email_address }}"
    title="Email {{ tool.notification_email_address }}"><span class="glyphicon glyphicon-send small-icon"></span>{{ tool.notification_email_address }}</a>.
                    </p>
                {% endif %}
                {% if tool.location %}
                    <p>
                        The {{ tool.name_or_child_in_use_name }} is located in room <span class="glyphicon glyphicon-map-marker small-icon"></span>{{ tool.location }}.
                    </p>
                {% endif %}
                {% if tool.phone_number %}
                    <p>
                        You may dial the phone that is closest to the {{ tool.name_or_child_in_use_name }} at extension <span class="glyphicon glyphicon-phone small-icon"></span>{{ tool.phone_number }}.
                    </p>
                {% endif %}
                {% if show_broadcast_upcoming_reservation %}
                    <p>
                        You can email <a href="{% url 'compose_email' %}?audience=tool-reservation&selection={{ tool.id }}"><span class="glyphicon glyphicon-send"></span> all users with an upcoming reservation</a>.
                    </p>
                {% endif %}
            </div>
        </div>
        {% if user.is_staff %}
            <div id="qualified_users_container" class="media">{% include 'tool_control/qualified_users.html' %}</div>
        {% elif user in tool.superusers.all or "tool"|customization:"tool_control_show_qualified_users_to_all" == "enabled" %}
            {% with tool.user_set.all as qualified_users %}
                {% if qualified_users %}
                    <div id="qualified_users_container" class="media">
                        <a onclick="toggle_details(this)"
                           data-toggle="collapse"
                           data-target="#qualified_users"
                           class="pointer">
                            <span class="glyphicon glyphicon-user pull-left notification-icon primary-highlight"></span>
                            <span class="glyphicon {% if expanded %}glyphicon-chevron-down{% else %}glyphicon-chevron-right{% endif %} pull-left chevron"></span>
                        </a>
                        <div class="media-body">
                            <h4 class="media-heading">Qualified users</h4>
                            <div id="qualified_users" class="collapse {% if expanded %}in{% endif %}">
                                <p>Only qualified users are able to operate the {{ tool.name }}.</p>
                                <p>
                                    Current qualified users are listed below. Inactive qualified users are <span class="strikethrough light-grey">crossed out</span>.
                                    <br>
                                </p>
                                <ul>
                                    {% for u in qualified_users %}
                                        {% if u.is_active %}
                                            <li class="">{{ u }}</li>
                                        {% else %}
                                            <li class="grey">
                                                <span class="strikethrough light-grey">{{ u }}</span>
                                            </li>
                                        {% endif %}
                                    {% endfor %}
                                </ul>
                            </div>
                        </div>
                    </div>
                {% endif %}
            {% endwith %}
        {% endif %}
        {% if tool.required_resource_set.exists %}
            <div class="media">
                <a onclick="toggle_details(this)"
                   data-toggle="collapse"
                   data-target="#required_resources"
                   class="pointer">
                    <span class="glyphicon glyphicon-leaf pull-left notification-icon success-highlight"></span>
                    <span class="glyphicon glyphicon-chevron-right pull-left chevron"></span>
                </a>
                <div class="media-body">
                    <h4 class="media-heading">Resources that are required for this tool to operate</h4>
                    <div id="required_resources" class="collapse">
                        <ul>
                            {% for u in tool.required_resource_set.all %}
                                <li>
                                    {{ u.name }}
                                    {% if u.category %}<span class="light-grey">({{ u.category }})</span>{% endif %}
                                </li>
                            {% endfor %}
                        </ul>
                    </div>
                </div>
            </div>
        {% endif %}
        {% if tool.nonrequired_resource_set.exists %}
            <div class="media">
                <a onclick="toggle_details(this)"
                   data-toggle="collapse"
                   data-target="#nonrequired_resources"
                   class="pointer">
                    <span class="glyphicon glyphicon-leaf pull-left notification-icon warning-highlight"></span>
                    <span class="glyphicon glyphicon-chevron-right pull-left chevron"></span>
                </a>
                <div class="media-body">
                    <h4 class="media-heading">Resources that are optional for this tool to operate</h4>
                    <div id="nonrequired_resources" class="collapse">
                        <ul>
                            {% for u in tool.nonrequired_resource_set.all %}
                                <li>
                                    {{ u.name }} <span class="light-grey">({{ u.category }})</span>
                                </li>
                            {% endfor %}
                        </ul>
                    </div>
                </div>
            </div>
        {% endif %}
        <div class="media">
            <a onclick="toggle_details(this)" data-toggle="collapse" data-target="#history" class="pointer">
                <span class="glyphicon glyphicon-wrench pull-left notification-icon warning-highlight"></span>
                <span class="glyphicon glyphicon-chevron-right pull-left chevron"></span>
            </a>
            <div class="media-body">
                <h4 class="media-heading">Task &amp; comment history for this tool</h4>
                <div id="history" class="collapse">
                    <form id="history_form">
                        <input type="hidden" name="tool_id" value="{{ tool.id }}">
                        <div class="form-group">
                            {% button type="info" onclick="load_tasks_and_comments_for_last_three_months();" value="Created in the last 3 months" icon="glyphicon-list-alt" %}
                        </div>
                        <div class="form-group">
                            {% button type="info" onclick="load_ten_most_recent_tasks_and_comments();" value="10 most recent" icon="glyphicon-list-alt" %}
                            <br>
                        </div>
                        <div class="panel panel-default" style="display:inline-block">
                            <div class="panel-body">
                                <div class="form-group" style="position:relative">
                                    <div class="input-group" style="max-width:350px">
                                        <span class="input-group-addon">Contains</span>
                                        <input id="search"
                                               name="search"
                                               type="text"
                                               aria-label="Search"
                                               placeholder="search title and content"
                                               class="form-control">
                                    </div>
                                </div>
                                <div id="task_and_comment_start_form_group" class="form-group" style="position:relative">
                                    <div class="input-group" style="max-width:350px">
                                        <span class="input-group-addon">Between</span>
                                        <input id="task_and_comment_start"
                                               name="start"
                                               type="text"
                                               aria-label="Search start date"
                                               placeholder="start"
                                               class="form-control">
                                    </div>
                                </div>
                                <div id="task_and_comment_end_form_group" class="form-group" style="position:relative">
                                    <div class="input-group" style="max-width:350px">
                                        <span class="input-group-addon">and</span>
                                        <input id="task_and_comment_end"
                                               name="end"
                                               type="text"
                                               aria-label="Search end date"
                                               placeholder="end"
                                               class="form-control">
                                    </div>
                                </div>
                                <div class="form-group" style="margin-bottom:0">
                                    <div class="col-sm-6" style="padding-left: 0">
                                        {% button type="save" submit=False value="Go" icon="glyphicon-search" onclick="load_tasks_and_comments();" %}
                                    </div>
                                    <div class="col-sm-6" style="padding-right: 0">
                                        {% button type="export" style="float: right" onclick="export_tasks_and_comments();" value="Export" %}
                                    </div>
                                </div>
                            </div>
                        </div>
                    </form>
                    <div id="past_tasks_and_comments"></div>
                </div>
            </div>
        </div>
        <div style="height:150px">{# Spacer #}</div>
    </div>
    <div class="tab-pane" id="config">{# the data to be loaded here is in tool_control/config_history.html #}</div>
    <div class="tab-pane" id="usage_data">{# the data to be loaded here is in tool_control/usage_data.html #}</div>
    <div class="tab-pane" id="problem">
        <form action="{% url 'create_task' %}" method="post" enctype="multipart/form-data">
            {% csrf_token %}
            <input type="hidden" name="action" value="create">
            <input type="hidden" name="tool" value="{{ tool.id }}">
            <p>
                Use this form to report a problem relating to the currently selected tool. The {{ facility_name }} staff as well as anyone with an upcoming reservation will be notified of the problem by email and the details of the problem will be visible to everyone on the website.
            </p>
            {% if task_categories %}
                <div class="form-group">
                    <label for="problem_category">
                        Please choose a category that best describes this problem. If there is no appropriate category then leave this field blank.
                    </label>
                    <select id="problem_category" name="problem_category" class="form-control" style="max-width:300px">
                        <option value="">&nbsp;</option>
                        {% for c in task_categories %}<option value="{{ c.id }}">{{ c.name }}</option>{% endfor %}
                    </select>
                </div>
            {% endif %}
            {% if task_statuses and user.is_staff %}
                <div class="form-group">
                    <label for="status">What is the status of this task?</label>
                    <select id="status" name="status" class="form-control" style="max-width:300px">
                        <option value="">&nbsp;</option>
                        {% for s in task_statuses %}<option>{{ s.name }}</option>{% endfor %}
                    </select>
                </div>
            {% endif %}
            <div class="form-group">
                <label for="description">
                    Please provide a <strong>detailed</strong> description of the problem so that the {{ facility_name }} staff have enough information to resolve the problem efficiently.
                </label>
                <textarea id="description" name="description" class="form-control" rows="7" required></textarea>
            </div>
            {% if user.is_staff %}
                <div class="form-group">
                    <div style="position:relative">
                        <label for="estimated_resolution_time" class="control-label">
                            What is your best estimate of when the problem will be resolved? Leave this field blank if you are unsure.
                        </label>
                        <input id="estimated_resolution_time"
                               name="estimated_resolution_time"
                               type="text"
                               class="form-control"
                               autocomplete="off">
                        <script>
							let timepicker_properties =
							{
                                format: "{{ datetime_input_js_format }}",
								sideBySide: true
							};
							$('#estimated_resolution_time').datetimepicker(timepicker_properties);
						
                        </script>
                    </div>
                </div>
            {% endif %}
            <div class="form-group">
                <div class="checkbox">
                    <label>
                        <input name="safety_hazard" type="checkbox" />
                        This problem represents a safety hazard to the {{ facility_name }} and should be regarded as urgent. Notify the {{ facility_name }} safety officer of this issue.
                    </label>
                </div>
                <div class="checkbox">
                    <label>
                        <input name="force_shutdown" type="checkbox" />
                        Shut down the tool so that it may not be used until this problem is resolved.
                    </label>
                </div>
            </div>
            <div class="form-group">
                <input aria-label="File upload" id="fileupload" type="file" name="image" multiple>
            </div>
            <div class="form-group">{% button type="delete" submit=True icon="glyphicon-send" value="Report problem" %}</div>
        </form>
        <div style="height:150px">{# Spacer #}</div>
    </div>
    <div class="tab-pane" id="comment">
        <form action="{% url 'create_comment' %}" method="post">
            {% csrf_token %}
            <input type="hidden" name="tool" value="{{ tool.id }}">
            <p>
                Use this form to comment on the operating status of the selected tool.
                The comment will be visible to everyone on the website for <strong>informational purposes</strong>.
                (Note: if there is something wrong with the tool then please report a problem instead of creating a comment).
                You may remove the comment at any time because you are its author.
            </p>
            <div class="form-group">
                <label class="form-inline">
                    How many days would you like the comment to be visible?
                    <select name="expiration" class="form-control" style="width:250px" required>
                        <option value="" disabled selected></option>
                        <option value="1">1 day</option>
                        <option value="7">7 days</option>
                        <option value="30">30 days</option>
                        <option value="60">60 days</option>
                        <option value="90">90 days</option>
                        <option value="-1">Indefinitely</option>
                        {% if user.is_any_part_of_staff %}<option value="0">Not visible</option>{% endif %}
                    </select>
                </label>
            </div>
            <div class="form-group">
                <label for="content-area">What would you like to say?</label>
                <textarea name="content" id="content-area" class="form-control" rows="6" required></textarea>
            </div>
            {% if user.is_staff %}
                <div class="form-group">
                    <input type="checkbox" id="staff_only" name="staff_only" />
                    <label for="staff_only" style="padding-left: 5px">Make this comment only visible to staff users</label>
                </div>
            {% endif %}
            <div class="form-group">{% button type="save" value="Post comment" icon="glyphicon-send" %}</div>
        </form>
        <div style="height:150px">{# Spacer #}</div>
    </div>
</div>
<script>
	$(".contact-info-tooltip").on('click', function () {
        $(".tooltip").remove();
      	$(this).tooltip({trigger: 'manual', html: 'true', title: $(this).data('title')}).tooltip('toggle');
    });
	$("#tabs").find("a").click(switch_tab);
	$('#task_and_comment_start').datetimepicker({format: '{{ date_input_js_format }}', 'widgetParent': '#task_and_comment_start_form_group'});
	$('#task_and_comment_end').datetimepicker({format: '{{ date_input_js_format }}', 'widgetParent': '#task_and_comment_end_form_group'});
	$('#delayed_logoff_help').popover();

	function update_stop_button()
	{
		if(document.querySelector('#tool_control').checkValidity())
		{
			$('#stop_wrapper').tooltip('disable');
			$("#stop_wrapper button").prop("disabled", false);
		}
		else
		{
			$('#stop_wrapper').tooltip('enable');
			$("#stop_wrapper button").prop("disabled", true);
		}
	}

    function update_start_button()
	{
        if ({{ tool.pre_usage_questions|yesno:"true,false" }}){
            if(document.querySelector('#tool_control').checkValidity())
            {
                $("#start button").prop("disabled", false);
            }
            else
            {
                $("#start button").prop("disabled", true);
            }
        }
	}

    show_alerts();
	update_stop_button();
    update_start_button();
	$('body').on('question-group-changed', update_stop_button);
    $('body').on('question-group-changed', update_start_button);
	$('body').on('change keyup', '#tool_control input, #tool_control select, #tool_control textarea, #downtime', update_stop_button);
    $('body').on('change keyup', '#tool_control input, #tool_control select, #tool_control textarea, #downtime', update_start_button);
</script><|MERGE_RESOLUTION|>--- conflicted
+++ resolved
@@ -393,192 +393,152 @@
                             </div>
                         {% endif %}
                     </div>
-<<<<<<< HEAD
-				{% endif %}
-			{%  endif %}
-			{% if not tool.in_use %}
-				{% if show_wait_list and not wait_list_position == 1 %}
-					<a onclick="toggle_details(this)" data-toggle="collapse" data-target="#use-tool" class="pointer" style="padding-bottom: 10px; padding-top: 10px; display: block; color: darkgrey;" >
-						<span class="glyphicon glyphicon-chevron-right chevron"></span>Skip Wait List
-					</a>
-				{% endif %}
-				<div id="use-tool" class="{% if show_wait_list and not wait_list_position == 1 %}collapse{% endif %}">
-					{% if user.is_staff or user.is_service_personnel and tool in user.qualifications.all %}
-						<h4 id="what_to_do_label">What would you like to do?</h4>
-						<input type="hidden" id="remote_work" name="remote_work" value="">
-						<div class="radio" role="group" aria-labelledby="what_to_do_label">
-							<label><input type="radio" onchange="use_tool_for_self()" name="staff_charge" value="false">Use this tool for my own project</label>
-							{% if user.is_staff %}
-								<br><label><input type="radio" onchange="use_tool_for_other()" name="staff_charge" value="false">Use this tool on behalf of another user{% if "remote_work"|customization:"remote_work_ask_explicitly" %} (no remote){% endif %}</label>
-								{% if "remote_work"|customization:"remote_work_ask_explicitly" %}
-									<br><label><input type="radio" onchange="use_tool_for_other(true)" name="staff_charge" value="false">Use this tool for a remote project</label>
-								{% endif %}
-								{% if user.charging_staff_time %}
-									{% with user.get_staff_charge as staff_charge %}
-										<br><label id="staff_charge_tooltip_container" class="strikethrough light-grey" data-toggle="tooltip" data-placement="right" title="This option is not available because you are already charging staff time to {{ staff_charge.customer }} for the project named {{ staff_charge.project }} since {{ staff_charge.start }}.">
-											<input type="radio" onchange="use_tool_for_other()" disabled>
-											<span id="staff_charge_tooltip_location">Use this tool for a remote project{% if "remote_work"|customization:"remote_work_ask_explicitly" %} (charge staff time{% if tool.requires_area_access and "remote_work"|customization:"remote_work_start_area_access_automatically" == "enabled" %} & {{ tool.requires_area_access }} time{% endif %}){% endif %}</span>
-										</label>
-										<script>
-											$("#staff_charge_tooltip_container").tooltip();
-										</script>
-									{% endwith %}
-								{% else %}
-									<br><label><input type="radio" onchange="use_tool_for_other()" name="staff_charge" value="true">Use this tool for a remote project{% if "remote_work"|customization:"remote_work_ask_explicitly" %} (charge staff time{% if tool.requires_area_access and "remote_work"|customization:"remote_work_start_area_access_automatically" == "enabled" %} & {{ tool.requires_area_access }} time{% endif %}){% endif %}</label>
-								{% endif %}
-							{% endif %}
-						</div>
-						<div id="project_choice"></div>
-					{% elif tool.operational and not tool.required_resource_is_unavailable and not tool.delayed_logoff_in_progress and not tool.scheduled_outage_in_progress %}
-						{% include 'tool_control/get_projects.html' with active_projects=user.active_projects user_id=user.id %}
-					{% endif %}
-					<div id="pre_usage_questions" style="display:none">{{ pre_usage_questions }}</div>
-					{% if user.is_staff or user.is_service_personnel and tool in user.qualifications.all or tool.ready_to_use %}
-						<div id="start" style="display:none">
-							{% if tool.is_parent_tool %}
-								You have {{ tool.tool_children_set.all|length|add:1 }} options to use this tool:<br>
-								<div style="height: 5px"></div>
-							{% endif %}
-							{% button type="save" submit=False icon="glyphicon-play" value="Start using the "|concat:tool.name onclick="enable_tool('"|concat:tool.id|concat:"'); return false;" %}
-							{% if tool.is_parent_tool %}
-								{% for alternate_tool in tool.tool_children_set.all %}
-									{% button style="margin-left: 10px" type="save" submit=False icon="glyphicon-play" value="Start using the "|concat:alternate_tool.name onclick="enable_tool('"|concat:alternate_tool.id|concat:"'); return false;" %}
-								{% endfor %}
-							{% endif %}
-						</div>
-					{% endif %}
-				</div>
-			{% endif %}
-			{% if show_wait_list %}
-				<div>
-					<div style="margin-bottom: 10px;">
-						<span>This tool has a wait list. There are <strong>{{ wait_list.count }}</strong> people in line to use this tool.</span>
-						{% if not wait_list_position == 0 %}
-							<br><span>You are number <strong>{{ wait_list_position }}</strong> in line to use this tool.</span>
-						{% endif %}
-					</div>
-					<div id="wait-list">
-						{% if wait_list_position == 0 %}
-							{% button type="save" style="margin-right: 20px;" submit=False icon="glyphicon-list" value="Enter Wait List for "|concat:tool.name onclick="enter_wait_list('"|concat:tool.id|concat:"'); return false;" %}
-						{% else %}
-							{% button type="delete" style="margin-right: 20px;" submit=False icon="glyphicon-trash" value="Exit Wait List for "|concat:tool.name onclick="exit_wait_list('"|concat:tool.id|concat:"'); return false;" %}
-						{% endif %}
-						{% if wait_list.count > 0 %}
-							<a onclick="toggle_details(this)" data-toggle="collapse" data-target="#wait-list-content" class="pointer" style="display: block; padding-top: 10px;">
-								<span class="glyphicon glyphicon-chevron-right chevron"></span>Show Wait List
-							</a>
-						{% endif %}
-					</div>
-					{% if wait_list.count > 0 %}
-						<div id="wait-list-content"  style="padding-top: 10px;" class="collapse">
-							<table style="margin-top: 10px;" class="table table-condensed table-striped table-bordered">
-								<thead>
-									<tr>
-										<th>Position</th>
-										<th>User</th>
-									</tr>
-								</thead>
-								<tbody>
-									{% for entry in wait_list %}
-										<tr class="{% if user.id == entry.user.id %}success{% endif %}">
-											<td>{{ forloop.counter }}</td>
-											<td>{{ entry.user.get_full_name }}</td>
-										</tr>
-									{% endfor %}
-								</tbody>
-							</table>
-						</div>
-					{% endif %}
-				</div>
-			{% endif %}
-
-		</form>
-
-=======
-                {% endif %}
-            {% else %}
-                {% if user.is_staff or user.is_service_personnel and tool in user.qualifications.all %}
-                    <h4 id="what_to_do_label">What would you like to do?</h4>
-                    <input type="hidden" id="remote_work" name="remote_work" value="">
-                    <div class="radio" role="group" aria-labelledby="what_to_do_label">
-                        <label>
-                            <input type="radio" onchange="use_tool_for_self()" name="staff_charge" value="false">
-                            Use this tool for my own project
-                        </label>
-                        {% if user.is_staff %}
-                            <br>
+                {% endif %}
+            {% endif %}
+            {% if not tool.in_use %}
+                {% if show_wait_list and not wait_list_position == 1 %}
+                    <a onclick="toggle_details(this)"
+                       data-toggle="collapse"
+                       data-target="#use-tool"
+                       class="pointer"
+                       style="padding-bottom: 10px;
+                              padding-top: 10px;
+                              display: block;
+                              color: darkgrey">
+                        <span class="glyphicon glyphicon-chevron-right chevron"></span>Skip Wait List
+                    </a>
+                {% endif %}
+                <div id="use-tool" class="{% if show_wait_list and not wait_list_position == 1 %}collapse{% endif %}">
+                    {% if user.is_staff or user.is_service_personnel and tool in user.qualifications.all %}
+                        <h4 id="what_to_do_label">What would you like to do?</h4>
+                        <input type="hidden" id="remote_work" name="remote_work" value="">
+                        <div class="radio" role="group" aria-labelledby="what_to_do_label">
                             <label>
-                                <input type="radio" onchange="use_tool_for_other()" name="staff_charge" value="false">
-                                Use this tool on behalf of another user
-                                {% if "remote_work"|customization:"remote_work_ask_explicitly" %}(no remote){% endif %}
+                                <input type="radio" onchange="use_tool_for_self()" name="staff_charge" value="false">
+                                Use this tool for my own project
                             </label>
-                            {% if "remote_work"|customization:"remote_work_ask_explicitly" %}
+                            {% if user.is_staff %}
                                 <br>
                                 <label>
-                                    <input type="radio" onchange="use_tool_for_other(true)" name="staff_charge" value="false">
-                                    Use this tool for a remote project
+                                    <input type="radio" onchange="use_tool_for_other()" name="staff_charge" value="false">
+                                    Use this tool on behalf of another user
+                                    {% if "remote_work"|customization:"remote_work_ask_explicitly" %}(no remote){% endif %}
                                 </label>
-                            {% endif %}
-                            {% if user.charging_staff_time %}
-                                {% with user.get_staff_charge as staff_charge %}
+                                {% if "remote_work"|customization:"remote_work_ask_explicitly" %}
                                     <br>
-                                    <label id="staff_charge_tooltip_container"
-                                           class="strikethrough light-grey"
-                                           data-toggle="tooltip"
-                                           data-placement="right"
-                                           title="This option is not available because you are already charging staff time to {{ staff_charge.customer }} for the project named {{ staff_charge.project }} since {{ staff_charge.start }}.">
-                                        <input type="radio" onchange="use_tool_for_other()" disabled>
-                                        <span id="staff_charge_tooltip_location">Use this tool for a remote project
-                                            {% if "remote_work"|customization:"remote_work_ask_explicitly" %}
-                                                (charge staff time
-                                                {% if tool.requires_area_access and "remote_work"|customization:"remote_work_start_area_access_automatically" == "enabled" %}
-                                                    & {{ tool.requires_area_access }} time
+                                    <label>
+                                        <input type="radio" onchange="use_tool_for_other(true)" name="staff_charge" value="false">
+                                        Use this tool for a remote project
+                                    </label>
+                                {% endif %}
+                                {% if user.charging_staff_time %}
+                                    {% with user.get_staff_charge as staff_charge %}
+                                        <br>
+                                        <label id="staff_charge_tooltip_container"
+                                               class="strikethrough light-grey"
+                                               data-toggle="tooltip"
+                                               data-placement="right"
+                                               title="This option is not available because you are already charging staff time to {{ staff_charge.customer }} for the project named {{ staff_charge.project }} since {{ staff_charge.start }}.">
+                                            <input type="radio" onchange="use_tool_for_other()" disabled>
+                                            <span id="staff_charge_tooltip_location">Use this tool for a remote project
+                                                {% if "remote_work"|customization:"remote_work_ask_explicitly" %}
+                                                    (charge staff time
+                                                    {% if tool.requires_area_access and "remote_work"|customization:"remote_work_start_area_access_automatically" == "enabled" %}
+                                                        & {{ tool.requires_area_access }} time
+                                                    {% endif %}
+                                                    )
                                                 {% endif %}
-                                                )
+                                            </span>
+                                        </label>
+                                        <script>$("#staff_charge_tooltip_container").tooltip();</script>
+                                    {% endwith %}
+                                {% else %}
+                                    <br>
+                                    <label>
+                                        <input type="radio" onchange="use_tool_for_other()" name="staff_charge" value="true">
+                                        Use this tool for a remote project
+                                        {% if "remote_work"|customization:"remote_work_ask_explicitly" %}
+                                            (charge staff time
+                                            {% if tool.requires_area_access and "remote_work"|customization:"remote_work_start_area_access_automatically" == "enabled" %}
+                                                & {{ tool.requires_area_access }} time
                                             {% endif %}
-                                        </span>
+                                            )
+                                        {% endif %}
                                     </label>
-                                    <script>$("#staff_charge_tooltip_container").tooltip();</script>
-                                {% endwith %}
-                            {% else %}
+                                {% endif %}
+                            {% endif %}
+                        </div>
+                        <div id="project_choice"></div>
+                    {% elif tool.operational and not tool.required_resource_is_unavailable and not tool.delayed_logoff_in_progress and not tool.scheduled_outage_in_progress %}
+                        {% include 'tool_control/get_projects.html' with active_projects=user.active_projects user_id=user.id %}
+                    {% endif %}
+                    <div id="pre_usage_questions" style="display:none">{{ pre_usage_questions }}</div>
+                    {% if user.is_staff or user.is_service_personnel and tool in user.qualifications.all or tool.ready_to_use %}
+                        <div id="start" style="display:none">
+                            {% if tool.is_parent_tool %}
+                                You have {{ tool.tool_children_set.all|length|add:1 }} options to use this tool:
                                 <br>
-                                <label>
-                                    <input type="radio" onchange="use_tool_for_other()" name="staff_charge" value="true">
-                                    Use this tool for a remote project
-                                    {% if "remote_work"|customization:"remote_work_ask_explicitly" %}
-                                        (charge staff time
-                                        {% if tool.requires_area_access and "remote_work"|customization:"remote_work_start_area_access_automatically" == "enabled" %}
-                                            & {{ tool.requires_area_access }} time
-                                        {% endif %}
-                                        )
-                                    {% endif %}
-                                </label>
-                            {% endif %}
+                                <div style="height: 5px"></div>
+                            {% endif %}
+                            {% button type="save" submit=False icon="glyphicon-play" value="Start using the "|concat:tool.name onclick="enable_tool('"|concat:tool.id|concat:"'); return false;" %}
+                            {% if tool.is_parent_tool %}
+                                {% for alternate_tool in tool.tool_children_set.all %}
+                                    {% button style="margin-left: 10px" type="save" submit=False icon="glyphicon-play" value="Start using the "|concat:alternate_tool.name onclick="enable_tool('"|concat:alternate_tool.id|concat:"'); return false;" %}
+                                {% endfor %}
+                            {% endif %}
+                        </div>
+                    {% endif %}
+                </div>
+            {% endif %}
+            {% if show_wait_list %}
+                <div>
+                    <div style="margin-bottom: 10px;">
+                        <span>This tool has a wait list. There are <strong>{{ wait_list.count }}</strong> people in line to use this tool.</span>
+                        {% if not wait_list_position == 0 %}
+                            <br>
+                            <span>You are number <strong>{{ wait_list_position }}</strong> in line to use this tool.</span>
                         {% endif %}
                     </div>
-                    <div id="project_choice"></div>
-                {% elif tool.operational and not tool.required_resource_is_unavailable and not tool.delayed_logoff_in_progress and not tool.scheduled_outage_in_progress %}
-                    {% include 'tool_control/get_projects.html' with active_projects=user.active_projects user_id=user.id %}
-                {% endif %}
-                <div id="pre_usage_questions" style="display:none">{{ pre_usage_questions }}</div>
-                {% if user.is_staff or user.is_service_personnel and tool in user.qualifications.all or tool.ready_to_use %}
-                    <div id="start" style="display:none">
-                        {% if tool.is_parent_tool %}
-                            You have {{ tool.tool_children_set.all|length|add:1 }} options to use this tool:
-                            <br>
-                            <div style="height: 5px"></div>
+                    <div id="wait-list">
+                        {% if wait_list_position == 0 %}
+                            {% button type="save" style="margin-right: 20px;" submit=False icon="glyphicon-list" value="Enter Wait List for "|concat:tool.name onclick="enter_wait_list('"|concat:tool.id|concat:"'); return false;" %}
+                        {% else %}
+                            {% button type="delete" style="margin-right: 20px;" submit=False icon="glyphicon-trash" value="Exit Wait List for "|concat:tool.name onclick="exit_wait_list('"|concat:tool.id|concat:"'); return false;" %}
                         {% endif %}
-                        {% button type="save" submit=False icon="glyphicon-play" value="Start using the "|concat:tool.name onclick="enable_tool('"|concat:tool.id|concat:"'); return false;" %}
-                        {% if tool.is_parent_tool %}
-                            {% for alternate_tool in tool.tool_children_set.all %}
-                                {% button style="margin-left: 10px" type="save" submit=False icon="glyphicon-play" value="Start using the "|concat:alternate_tool.name onclick="enable_tool('"|concat:alternate_tool.id|concat:"'); return false;" %}
-                            {% endfor %}
+                        {% if wait_list.count > 0 %}
+                            <a onclick="toggle_details(this)"
+                               data-toggle="collapse"
+                               data-target="#wait-list-content"
+                               class="pointer"
+                               style="display: block;
+                                      padding-top: 10px">
+                                <span class="glyphicon glyphicon-chevron-right chevron"></span>Show Wait List
+                            </a>
                         {% endif %}
                     </div>
-                {% endif %}
+                    {% if wait_list.count > 0 %}
+                        <div id="wait-list-content"  style="padding-top: 10px;" class="collapse">
+                            <table style="margin-top: 10px;" class="table table-condensed table-striped table-bordered">
+                                <thead>
+                                    <tr>
+                                        <th>Position</th>
+                                        <th>User</th>
+                                    </tr>
+                                </thead>
+                                <tbody>
+                                    {% for entry in wait_list %}
+                                        <tr class="{% if user.id == entry.user.id %}success{% endif %}">
+                                            <td>{{ forloop.counter }}</td>
+                                            <td>{{ entry.user.get_full_name }}</td>
+                                        </tr>
+                                    {% endfor %}
+                                </tbody>
+                            </table>
+                        </div>
+                    {% endif %}
+                </div>
             {% endif %}
         </form>
->>>>>>> cbe9e7e3
         <div style="height:15px">{# Spacer #}</div>
         {% if messages %}
             {% for message in messages %}
