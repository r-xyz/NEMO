import datetime

from django import forms
from django.contrib import admin
from django.contrib.admin import register
from django.contrib.admin.decorators import display
from django.contrib.admin.widgets import FilteredSelectMultiple
from django.contrib.auth.admin import GroupAdmin
from django.contrib.auth.models import Group, Permission
from django.contrib.contenttypes.admin import GenericStackedInline
from django.db.models import Q
from django.db.models.fields.files import FieldFile
from django.forms import BaseInlineFormSet, ModelMultipleChoiceField
from django.template.defaultfilters import linebreaksbr, urlencode
from django.utils.safestring import mark_safe
from mptt.admin import DraggableMPTTAdmin, MPTTAdminForm, TreeRelatedFieldListFilter

from NEMO.actions import (
    access_requests_export_csv,
    adjustment_requests_export_csv,
    create_next_interlock,
    disable_selected_cards,
    duplicate_configuration,
    duplicate_tool_configuration,
    enable_selected_cards,
    lock_selected_interlocks,
    rebuild_area_tree,
    synchronize_with_tool_usage,
    unlock_selected_interlocks,
)
from NEMO.forms import BuddyRequestForm, RecurringConsumableChargeForm, UserPreferencesForm
from NEMO.mixins import ModelAdminRedirectMixin, ObjPermissionAdminMixin
from NEMO.models import (
    Account,
    AccountType,
    ActivityHistory,
    AdjustmentRequest,
    Alert,
    AlertCategory,
    Area,
    AreaAccessRecord,
    BadgeReader,
    BuddyRequest,
    Chemical,
    ChemicalHazard,
    Closure,
    ClosureTime,
    Comment,
    Configuration,
    ConfigurationHistory,
    ConfigurationOption,
    Consumable,
    ConsumableCategory,
    ConsumableWithdraw,
    ContactInformation,
    ContactInformationCategory,
    Customization,
    Door,
    EmailLog,
    Interlock,
    InterlockCard,
    InterlockCardCategory,
    LandingPageChoice,
    MembershipHistory,
    News,
    Notification,
    OnboardingPhase,
    PhysicalAccessLevel,
    PhysicalAccessLog,
    Project,
    ProjectDiscipline,
    ProjectDocuments,
    RecurringConsumableCharge,
    RequestMessage,
    Reservation,
    ReservationQuestions,
    Resource,
    ResourceCategory,
    SafetyCategory,
    SafetyIssue,
    SafetyItem,
    SafetyItemDocuments,
    SafetyTraining,
    ScheduledOutage,
    ScheduledOutageCategory,
    StaffAbsence,
    StaffAbsenceType,
    StaffAvailability,
    StaffAvailabilityCategory,
    StaffCharge,
    Task,
    TaskCategory,
    TaskHistory,
    TaskImages,
    TaskStatus,
    TemporaryPhysicalAccess,
    TemporaryPhysicalAccessRequest,
    Tool,
    ToolDocuments,
    ToolQualificationGroup,
    ToolUsageCounter,
    TrainingSession,
    UsageEvent,
    User,
    UserDocuments,
    UserPreferences,
    UserType,
    record_active_state,
    record_local_many_to_many_changes,
    record_remote_many_to_many_changes_and_save,
)
from NEMO.utilities import admin_get_item, format_daterange
from NEMO.views.customization import ProjectsAccountsCustomization
from NEMO.widgets.dynamic_form import (
    DynamicForm,
    PostUsageFloatFieldQuestion,
    PostUsageNumberFieldQuestion,
    admin_render_dynamic_form_preview,
    validate_dynamic_form_model,
)


# Formset to require at least one inline form
class AtLeastOneRequiredInlineFormSet(BaseInlineFormSet):
    def clean(self):
        super().clean()
        if any(self.errors):
            return
        if not any(cleaned_data and not cleaned_data.get("DELETE", False) for cleaned_data in self.cleaned_data):
            raise forms.ValidationError("A minimum of one item is required.")


class DocumentModelAdmin(admin.TabularInline):
    extra = 1


class ToolAdminForm(forms.ModelForm):
    class Meta:
        model = Tool
        fields = "__all__"

    class Media:
        js = ("admin/tool/tool.js", "admin/dynamic_form_preview/dynamic_form_preview.js")
        css = {"": ("admin/dynamic_form_preview/dynamic_form_preview.css",)}

    qualified_users = forms.ModelMultipleChoiceField(
        queryset=User.objects.all(),
        required=False,
        widget=FilteredSelectMultiple(verbose_name="Users", is_stacked=False),
    )

    required_resources = forms.ModelMultipleChoiceField(
        queryset=Resource.objects.all(),
        required=False,
        widget=FilteredSelectMultiple(verbose_name="Required resources", is_stacked=False),
    )

    nonrequired_resources = forms.ModelMultipleChoiceField(
        queryset=Resource.objects.all(),
        required=False,
        widget=FilteredSelectMultiple(verbose_name="Nonrequired resources", is_stacked=False),
    )

    _tool_calendar_color = forms.CharField(
        required=False, max_length=9, initial="#33ad33", widget=forms.TextInput(attrs={"type": "color"})
    )

    def __init__(self, *args, **kwargs):
        super(ToolAdminForm, self).__init__(*args, **kwargs)
        # Limit interlock selection to ones not already linked (make sure to include current one)
        if "_interlock" in self.fields:
            self.fields["_interlock"].queryset = Interlock.objects.filter(
                Q(id=self.instance._interlock_id) | Q(tool__isnull=True, door__isnull=True)
            )
        if self.instance.pk:
            self.fields["qualified_users"].initial = self.instance.user_set.all()
            self.fields["required_resources"].initial = self.instance.required_resource_set.all()
            self.fields["nonrequired_resources"].initial = self.instance.nonrequired_resource_set.all()

    def clean(self):
        cleaned_data = super().clean()
        image = cleaned_data.get("_image")

        # only resize if an image is present and has changed
        if image and not isinstance(image, FieldFile):
            from NEMO.utilities import resize_image

            # resize image to 500x500 maximum
            cleaned_data["_image"] = resize_image(image, 500)

        return cleaned_data


class ToolDocumentsInline(DocumentModelAdmin):
    model = ToolDocuments


@register(Tool)
class ToolAdmin(admin.ModelAdmin):
    inlines = [ToolDocumentsInline]
    list_display = (
        "name_display",
        "_category",
        "visible",
        "operational_display",
        "problematic",
        "is_configurable",
        "has_pre_usage_questions",
        "has_post_usage_questions",
        "id",
    )
    filter_horizontal = ("_backup_owners", "_superusers", "_adjustment_request_reviewers")
    search_fields = ("name", "_description", "_serial")
    list_filter = (
        "visible",
        "_operational",
        "_category",
        "_location",
        ("_requires_area_access", admin.RelatedOnlyFieldListFilter),
    )
<<<<<<< HEAD
    readonly_fields = ("_post_usage_preview",)
    autocomplete_fields = [
        "_primary_owner",
        "_interlock",
        "parent_tool",
        "_grant_physical_access_level_upon_qualification",
    ]
=======
    readonly_fields = ("_post_usage_preview", "_pre_usage_preview")
>>>>>>> b9691100
    actions = [duplicate_tool_configuration]
    form = ToolAdminForm
    fieldsets = (
        (
            None,
            {
                "fields": (
                    "name",
                    "parent_tool",
                    "_category",
                    "qualified_users",
                    "_qualifications_never_expire",
                    "_pre_usage_questions",
                    "_pre_usage_preview",
                    "_post_usage_questions",
                    "_post_usage_preview",
                )
            },
        ),
        ("Additional Information", {"fields": ("_description", "_serial", "_image", "_tool_calendar_color")}),
        ("Current state", {"fields": ("visible", "_operational")}),
        (
            "Contact information",
            {
                "fields": (
                    "_primary_owner",
                    "_backup_owners",
                    "_superusers",
                    "_notification_email_address",
                    "_location",
                    "_phone_number",
                )
            },
        ),
        ("Approval", {"fields": ("_adjustment_request_reviewers",)}),
        ("Reservation", {"fields": ("_reservation_horizon", "_missed_reservation_threshold")}),
        (
            "Usage policy",
            {
                "fields": (
                    "_policy_off_between_times",
                    "_policy_off_start_time",
                    "_policy_off_end_time",
                    "_policy_off_weekend",
                    "_minimum_usage_block_time",
                    "_maximum_usage_block_time",
                    "_maximum_reservations_per_day",
                    "_minimum_time_between_reservations",
                    "_maximum_future_reservation_time",
                )
            },
        ),
        (
            "Area Access",
            {
                "fields": (
                    "_requires_area_access",
                    "_grant_physical_access_level_upon_qualification",
                    "_grant_badge_reader_access_upon_qualification",
                    "_interlock",
                    "_allow_delayed_logoff",
                )
            },
        ),
        ("Dependencies", {"fields": ("required_resources", "nonrequired_resources")}),
    )

    @admin.display(description="Pre Questions", ordering="_pre_usage_questions", boolean=True)
    def has_pre_usage_questions(self, obj: Tool):
        return True if obj.pre_usage_questions else False

    @admin.display(description="Post Questions", ordering="_post_usage_questions", boolean=True)
    def has_post_usage_questions(self, obj: Tool):
        return True if obj.post_usage_questions else False

    def _pre_usage_preview(self, obj: Tool):
        return admin_render_dynamic_form_preview(obj.pre_usage_questions, "tool_usage_group_question", obj.id)

    def _post_usage_preview(self, obj: Tool):
        return admin_render_dynamic_form_preview(obj.post_usage_questions, "tool_usage_group_question", obj.id)

    def formfield_for_foreignkey(self, db_field, request, **kwargs):
        """We only want non children tool to be eligible as parents"""
        if db_field.name == "parent_tool":
            kwargs["queryset"] = Tool.objects.filter(parent_tool__isnull=True)
        return super().formfield_for_foreignkey(db_field, request, **kwargs)

    def save_model(self, request, obj, form, change):
        """
        Explicitly record any project membership changes on non-child tools.
        """
        if obj.parent_tool:
            super(ToolAdmin, self).save_model(request, obj, form, change)
        else:
            record_remote_many_to_many_changes_and_save(
                request, obj, form, change, "qualified_users", super(ToolAdmin, self).save_model
            )
            if "required_resources" in form.changed_data:
                obj.required_resource_set.set(form.cleaned_data["required_resources"])
            if "nonrequired_resources" in form.changed_data:
                obj.nonrequired_resource_set.set(form.cleaned_data["nonrequired_resources"])


@register(ToolQualificationGroup)
class ToolQualificationGroup(admin.ModelAdmin):
    list_display = ["name", "get_tools"]
    filter_horizontal = ["tools"]

    @admin.display(description="Tools", ordering="tools")
    def get_tools(self, obj: ToolQualificationGroup):
        return mark_safe("<br>".join([str(tool) for tool in obj.tools.all()]))


class AreaAdminForm(MPTTAdminForm):
    class Meta:
        model = Area
        fields = "__all__"

    area_calendar_color = forms.CharField(
        required=False, max_length=9, initial="#88B7CD", widget=forms.TextInput(attrs={"type": "color"})
    )


@register(Area)
class AreaAdmin(DraggableMPTTAdmin):
    list_display = (
        "tree_actions",
        "indented_title",
        "name",
        "parent_area",
        "category",
        "requires_reservation",
        "maximum_capacity",
        "reservation_warning",
        "buddy_system_allowed",
        "id",
    )
    filter_horizontal = ["adjustment_request_reviewers", "access_request_reviewers"]
    fieldsets = (
        (None, {"fields": ("name", "parent_area", "category", "reservation_email", "abuse_email")}),
        ("Additional Information", {"fields": ("area_calendar_color",)}),
        (
            "Area access",
            {
                "fields": (
                    "requires_reservation",
                    "logout_grace_period",
                    "welcome_message",
                    "auto_logout_time",
                    "buddy_system_allowed",
                )
            },
        ),
        (
            "Occupancy",
            {
                "fields": (
                    "maximum_capacity",
                    "count_staff_in_occupancy",
                    "count_service_personnel_in_occupancy",
                    "reservation_warning",
                )
            },
        ),
        ("Approval", {"fields": ("adjustment_request_reviewers", "access_request_reviewers")}),
        ("Reservation", {"fields": ("reservation_horizon", "missed_reservation_threshold")}),
        (
            "Policy",
            {
                "fields": (
                    "policy_off_between_times",
                    "policy_off_start_time",
                    "policy_off_end_time",
                    "policy_off_weekend",
                    "minimum_usage_block_time",
                    "maximum_usage_block_time",
                    "maximum_reservations_per_day",
                    "minimum_time_between_reservations",
                    "maximum_future_reservation_time",
                )
            },
        ),
    )
    list_display_links = ("indented_title",)
    list_filter = ("requires_reservation", ("parent_area", TreeRelatedFieldListFilter))
    search_fields = ("name",)
    actions = [rebuild_area_tree]

    mptt_level_indent = 20
    form = AreaAdminForm

    def get_fieldsets(self, request, obj: Area = None):
        """
        Remove some fieldsets if this area is a parent
        """
        if obj and not obj.is_leaf_node():
            return [i for i in self.fieldsets if i[0] not in ["Area access", "Reservation", "Policy"]]
        return super().get_fieldsets(request, obj)

    def save_model(self, request, obj: Area, form, change):
        parent_area: Area = obj.parent_area
        if parent_area:
            # if this area has a parent, that parent needs to be cleaned and updated
            parent_area.is_now_a_parent()
        super(AreaAdmin, self).save_model(request, obj, form, change)


@register(TrainingSession)
class TrainingSessionAdmin(ObjPermissionAdminMixin, ModelAdminRedirectMixin, admin.ModelAdmin):
    list_display = ("id", "trainer", "trainee", "tool", "project", "type", "date", "duration", "qualified")
    list_filter = (
        "qualified",
        "date",
        "type",
        ("tool", admin.RelatedOnlyFieldListFilter),
        ("project", admin.RelatedOnlyFieldListFilter),
        ("trainer", admin.RelatedOnlyFieldListFilter),
        ("trainee", admin.RelatedOnlyFieldListFilter),
    )
    date_hierarchy = "date"
    autocomplete_fields = ["trainer", "trainee", "tool", "project", "validated_by"]

    def formfield_for_foreignkey(self, db_field, request, **kwargs):
        """We only want staff user and tool superusers to be possible trainers"""
        if db_field.name == "trainer":
            kwargs["queryset"] = User.objects.filter(Q(is_staff=True) | Q(superuser_for_tools__isnull=False)).distinct()
        return super().formfield_for_foreignkey(db_field, request, **kwargs)


@register(StaffCharge)
class StaffChargeAdmin(ObjPermissionAdminMixin, ModelAdminRedirectMixin, admin.ModelAdmin):
    list_display = ("id", "staff_member", "customer", "start", "end")
    list_filter = (
        "start",
        ("customer", admin.RelatedOnlyFieldListFilter),
        ("staff_member", admin.RelatedOnlyFieldListFilter),
    )
    date_hierarchy = "start"
    autocomplete_fields = ["staff_member", "customer", "project", "validated_by"]


@register(AreaAccessRecord)
class AreaAccessRecordAdmin(ObjPermissionAdminMixin, ModelAdminRedirectMixin, admin.ModelAdmin):
    list_display = ("id", "customer", "area", "project", "start", "end")
    list_filter = (("area", TreeRelatedFieldListFilter), "start")
    date_hierarchy = "start"
    autocomplete_fields = ["customer", "project", "validated_by"]


@register(Configuration)
class ConfigurationAdmin(admin.ModelAdmin):
    list_display = (
        "id",
        "tool",
        "name",
        "enabled",
        "qualified_users_are_maintainers",
        "display_order",
        "exclude_from_configuration_agenda",
    )
    filter_horizontal = ("maintainers",)
    actions = [duplicate_configuration]
    autocomplete_fields = ["tool"]


@register(ConfigurationHistory)
class ConfigurationHistoryAdmin(admin.ModelAdmin):
    list_display = ("id", "configuration", "user", "modification_time", "slot")
    date_hierarchy = "modification_time"
    autocomplete_fields = ["user"]


@register(Account)
class AccountAdmin(admin.ModelAdmin):
    list_display = ("name", "id", "active", "type", "start_date")
    search_fields = ("name",)
    list_filter = ("active", ("type", admin.RelatedOnlyFieldListFilter), "start_date")

    def save_model(self, request, obj, form, change):
        """Audit account and project active status."""
        super(AccountAdmin, self).save_model(request, obj, form, change)
        record_active_state(request, obj, form, "active", not change)


class ProjectAdminForm(forms.ModelForm):
    class Meta:
        model = Project
        fields = "__all__"

    members = forms.ModelMultipleChoiceField(
        queryset=User.objects.all(),
        required=False,
        widget=FilteredSelectMultiple(verbose_name="Users", is_stacked=False),
    )

    principal_investigators = forms.ModelMultipleChoiceField(
        queryset=User.objects.all(),
        required=False,
        widget=FilteredSelectMultiple(verbose_name="Principal investigators", is_stacked=False),
    )

    def __init__(self, *args, **kwargs):
        super(ProjectAdminForm, self).__init__(*args, **kwargs)
        if "application_identifier" in self.fields:
            self.fields["application_identifier"].label = ProjectsAccountsCustomization.get(
                "project_application_identifier_name"
            )
        if self.instance.pk:
            self.fields["members"].initial = self.instance.user_set.all()
            self.fields["principal_investigators"].initial = self.instance.manager_set.all()


class ProjectDocumentsInline(DocumentModelAdmin):
    model = ProjectDocuments


@register(Project)
class ProjectAdmin(admin.ModelAdmin):
    list_display = ("name", "id", "get_application_identifier", "account", "active", "start_date")
    filter_horizontal = ("only_allow_tools",)
    search_fields = ("name", "application_identifier", "account__name")
    list_filter = ("active", ("account", admin.RelatedOnlyFieldListFilter), "start_date")
    inlines = [ProjectDocumentsInline]
    form = ProjectAdminForm
    autocomplete_fields = ["account"]

    @display(ordering="application_identifier")
    def get_application_identifier(self, project: Project):
        return project.application_identifier

    def save_model(self, request, obj, form, change):
        """
        Audit project creation and modification. Also save any project membership changes explicitly.
        """
        record_remote_many_to_many_changes_and_save(
            request, obj, form, change, "members", super(ProjectAdmin, self).save_model
        )
        # Make a history entry if a project has been moved under an account.
        # This applies to newly created projects and project ownership reassignment.
        if "account" in form.changed_data:
            # Create a membership removal entry for the project if it used to belong to another account:
            if change:
                previous_account = MembershipHistory()
                previous_account.authorizer = request.user
                previous_account.child_content_object = obj
                previous_account.parent_content_object = Account.objects.get(pk=form.initial["account"])
                previous_account.action = MembershipHistory.Action.REMOVED
                previous_account.save()

            # Create a membership addition entry for the project with its current account.
            current_account = MembershipHistory()
            current_account.authorizer = request.user
            current_account.child_content_object = obj
            current_account.parent_content_object = obj.account
            current_account.action = MembershipHistory.Action.ADDED
            current_account.save()

        # Record whether the project is active or not.
        record_active_state(request, obj, form, "active", not change)

        if "principal_investigators" in form.changed_data:
            obj.manager_set.set(form.cleaned_data["principal_investigators"])


class ConfigurationOptionInline(admin.TabularInline):
    model = ConfigurationOption
    extra = 0


@register(Reservation)
class ReservationAdmin(ObjPermissionAdminMixin, ModelAdminRedirectMixin, admin.ModelAdmin):
    list_display = (
        "id",
        "user",
        "creator",
        "tool",
        "area",
        "project",
        "start",
        "end",
        "duration",
        "cancelled",
        "missed",
        "shortened",
    )
    readonly_fields = ("descendant",)
    list_filter = (
        "cancelled",
        "missed",
        ("tool", admin.RelatedOnlyFieldListFilter),
        ("area", TreeRelatedFieldListFilter),
        ("user", admin.RelatedOnlyFieldListFilter),
    )
    date_hierarchy = "start"
    inlines = [ConfigurationOptionInline]
    autocomplete_fields = ["user", "creator", "tool", "project", "cancelled_by", "validated_by"]


class ReservationQuestionsForm(forms.ModelForm):
    class Meta:
        model = ReservationQuestions
        fields = "__all__"

    class Media:
        js = ("admin/dynamic_form_preview/dynamic_form_preview.js",)
        css = {"": ("admin/dynamic_form_preview/dynamic_form_preview.css",)}

    def clean(self):
        cleaned_data = super().clean()
        reservation_questions = cleaned_data.get("questions")
        tool_reservations = cleaned_data.get("tool_reservations")
        only_tools = cleaned_data.get("only_for_tools")
        area_reservations = cleaned_data.get("area_reservations")
        only_areas = cleaned_data.get("only_for_areas")
        if not tool_reservations and not area_reservations:
            self.add_error("tool_reservations", "Reservation questions have to apply to tool and/or area reservations")
            self.add_error("area_reservations", "Reservation questions have to apply to tool and/or area reservations")
        if not tool_reservations and only_tools:
            self.add_error(
                "tool_reservations", "You cannot restrict tools these questions apply to without enabling it for tools"
            )
        if not area_reservations and only_areas:
            self.add_error(
                "area_reservations", "You cannot restrict areas these questions apply to without enabling it for areas"
            )
        # Validate reservation_questions JSON format
        if reservation_questions:
            errors = validate_dynamic_form_model(reservation_questions, "reservation_group_question", self.instance.id)
            for error in errors:
                self.add_error("questions", error)
        return cleaned_data


@register(ReservationQuestions)
class ReservationQuestionsAdmin(admin.ModelAdmin):
    form = ReservationQuestionsForm
    filter_horizontal = ("only_for_tools", "only_for_areas", "only_for_projects")
    readonly_fields = ("questions_preview",)
    fieldsets = (
        (
            None,
            {
                "fields": (
                    "name",
                    "questions",
                    "questions_preview",
                    "tool_reservations",
                    "only_for_tools",
                    "area_reservations",
                    "only_for_areas",
                    "only_for_projects",
                )
            },
        ),
    )

    def questions_preview(self, obj):
        return admin_render_dynamic_form_preview(obj.questions, "reservation_group_question", obj.id)


@register(UsageEvent)
class UsageEventAdmin(ObjPermissionAdminMixin, ModelAdminRedirectMixin, admin.ModelAdmin):
    list_display = ("id", "tool", "user", "operator", "project", "start", "end", "duration", "remote_work")
    list_filter = ("remote_work", "start", "end", ("tool", admin.RelatedOnlyFieldListFilter))
    date_hierarchy = "start"
    autocomplete_fields = ["tool", "user", "operator", "project", "validated_by"]


@register(Consumable)
class ConsumableAdmin(admin.ModelAdmin):
    list_display = (
        "name",
        "quantity",
        "category",
        "visible",
        "reusable",
        "allow_self_checkout",
        "reminder_threshold",
        "reminder_email",
        "id",
    )
    list_filter = ("visible", ("category", admin.RelatedOnlyFieldListFilter), "reusable", "allow_self_checkout")
    search_fields = ("name",)
    readonly_fields = ("reminder_threshold_reached",)


@register(ConsumableCategory)
class ConsumableCategoryAdmin(admin.ModelAdmin):
    list_display = ("name",)


@register(ConsumableWithdraw)
class ConsumableWithdrawAdmin(ObjPermissionAdminMixin, ModelAdminRedirectMixin, admin.ModelAdmin):
    list_display = ("id", "customer", "merchant", "consumable", "quantity", "project", "date")
    list_filter = ("date", ("consumable", admin.RelatedOnlyFieldListFilter))
    date_hierarchy = "date"
    autocomplete_fields = ["customer", "merchant", "consumable", "project", "validated_by"]


@register(RecurringConsumableCharge)
class RecurringConsumableChargeAdmin(admin.ModelAdmin):
    form = RecurringConsumableChargeForm
    list_display = ("name", "customer", "project", "get_recurrence_display", "last_charge", "next_charge")
    list_filter = (("customer", admin.RelatedOnlyFieldListFilter),)
    readonly_fields = ("last_charge", "last_updated", "last_updated_by")
    autocomplete_fields = ["customer", "consumable", "project"]

    def save_model(self, request, obj: RecurringConsumableCharge, form, change):
        obj.save_with_user(request.user)


class InterlockCardAdminForm(forms.ModelForm):
    class Meta:
        model = InterlockCard
        widgets = {"password": forms.PasswordInput(render_value=True)}
        fields = "__all__"

    def clean(self):
        if any(self.errors):
            return
        cleaned_data = super().clean()
        category = cleaned_data["category"]
        from NEMO import interlocks

        interlocks.get(category, False).clean_interlock_card(self)
        return cleaned_data


@register(InterlockCard)
class InterlockCardAdmin(admin.ModelAdmin):
    search_fields = ["name", "server"]
    form = InterlockCardAdminForm
    list_display = ("name", "enabled", "server", "port", "number", "category", "even_port", "odd_port")
    actions = [disable_selected_cards, enable_selected_cards]


class InterlockAdminForm(forms.ModelForm):
    class Meta:
        model = Interlock
        fields = "__all__"

    def clean(self):
        if any(self.errors):
            return
        cleaned_data = super().clean()
        from NEMO import interlocks

        category = self.cleaned_data["card"].category
        interlocks.get(category, False).clean_interlock(self)
        return cleaned_data


@register(Interlock)
class InterlockAdmin(admin.ModelAdmin):
    search_fields = ["card__name", "card__server"]
    form = InterlockAdminForm
    list_display = (
        "id",
        "get_card_enabled",
        "card",
        "channel",
        "unit_id",
        "state",
        "tool",
        "door",
        "most_recent_reply_time",
    )
    list_filter = (
        "card__enabled",
        ("card", admin.RelatedOnlyFieldListFilter),
        "state",
        ("tool", admin.RelatedOnlyFieldListFilter),
        ("door", admin.RelatedOnlyFieldListFilter),
    )
    actions = [lock_selected_interlocks, unlock_selected_interlocks, synchronize_with_tool_usage, create_next_interlock]
    readonly_fields = ["state", "most_recent_reply", "most_recent_reply_time"]
    autocomplete_fields = ["card"]

    @display(boolean=True, ordering="card__enabled", description="Card Enabled")
    def get_card_enabled(self, obj):
        return obj.card.enabled


@register(InterlockCardCategory)
class InterlockCardCategoryAdmin(admin.ModelAdmin):
    list_display = ("name",)


@register(Task)
class TaskAdmin(admin.ModelAdmin):
    list_display = (
        "id",
        "urgency",
        "tool",
        "creator",
        "creation_time",
        "last_updated",
        "problem_category",
        "cancelled",
        "resolved",
        "resolution_category",
    )
    list_filter = (
        "urgency",
        "resolved",
        "cancelled",
        "safety_hazard",
        "creation_time",
        ("tool", admin.RelatedOnlyFieldListFilter),
        ("creator", admin.RelatedOnlyFieldListFilter),
    )
    date_hierarchy = "creation_time"
    autocomplete_fields = ["tool", "creator", "last_updated_by", "resolver"]


@register(TaskCategory)
class TaskCategoryAdmin(admin.ModelAdmin):
    list_display = ("name", "stage")


@register(TaskStatus)
class TaskStatusAdmin(admin.ModelAdmin):
    list_display = (
        "name",
        "notify_primary_tool_owner",
        "notify_backup_tool_owners",
        "notify_tool_notification_email",
        "custom_notification_email_address",
    )


@register(TaskHistory)
class TaskHistoryAdmin(admin.ModelAdmin):
    list_display = ("id", "task", "status", "time", "user")
    readonly_fields = ("time",)
    date_hierarchy = "time"
    autocomplete_fields = ["user"]


@register(TaskImages)
class TaskImagesAdmin(admin.ModelAdmin):
    list_display = ("id", "get_tool", "task", "uploaded_at")

    @admin.display(ordering="tool", description="Tool Name")
    def get_tool(self, task_image: TaskImages):
        return task_image.task.tool.name


@register(Comment)
class CommentAdmin(admin.ModelAdmin):
    list_display = (
        "id",
        "tool",
        "author",
        "creation_date",
        "expiration_date",
        "visible",
        "staff_only",
        "hidden_by",
        "hide_date",
    )
    list_filter = ("visible", "creation_date", ("tool", admin.RelatedOnlyFieldListFilter), "staff_only")
    date_hierarchy = "creation_date"
    search_fields = ("content",)
    autocomplete_fields = ["author", "tool", "hidden_by"]


@register(Resource)
class ResourceAdmin(admin.ModelAdmin):
    list_display = ("name", "category", "available")
    list_filter = ("available", "category")
    filter_horizontal = ("fully_dependent_tools", "partially_dependent_tools", "dependent_areas")


@register(ActivityHistory)
class ActivityHistoryAdmin(admin.ModelAdmin):
    list_display = ("__str__", "get_item", "action", "date", "authorizer")
    list_filter = (
        "action",
        ("content_type", admin.RelatedOnlyFieldListFilter),
    )
    date_hierarchy = "date"

    @admin.display(description="Item")
    def get_item(self, obj: ActivityHistory):
        return admin_get_item(obj.content_type, obj.object_id)


@register(MembershipHistory)
class MembershipHistoryAdmin(admin.ModelAdmin):
    list_display = (
        "__str__",
        "get_parent",
        "action",
        "get_child",
        "date",
        "authorizer",
    )
    list_filter = (
        ("parent_content_type", admin.RelatedOnlyFieldListFilter),
        ("child_content_type", admin.RelatedOnlyFieldListFilter),
    )
    date_hierarchy = "date"
    autocomplete_fields = ["authorizer"]

    @admin.display(description="Parent")
    def get_parent(self, obj: MembershipHistory):
        return admin_get_item(obj.parent_content_type, obj.parent_object_id)

    @admin.display(description="Child")
    def get_child(self, obj: MembershipHistory):
        return admin_get_item(obj.child_content_type, obj.child_object_id)


@register(UserType)
class UserTypeAdmin(admin.ModelAdmin):
    list_display = ("name",)


@register(UserPreferences)
class UserPreferencesAdmin(admin.ModelAdmin):
    list_display = ("user",)
    search_fields = [
        "user__first_name",
        "user__last_name",
        "user__username",
    ]
    filter_horizontal = ["tool_freed_time_notifications", "tool_task_notifications"]
    form = UserPreferencesForm


class UserAdminForm(forms.ModelForm):
    class Meta:
        model = User
        fields = "__all__"

    tool_qualifications = forms.ModelMultipleChoiceField(
        label="Qualifications",
        queryset=Tool.objects.filter(parent_tool__isnull=True),
        required=False,
        widget=FilteredSelectMultiple(verbose_name="tools", is_stacked=False),
    )

    backup_owner_on_tools = forms.ModelMultipleChoiceField(
        queryset=Tool.objects.filter(parent_tool__isnull=True),
        required=False,
        widget=FilteredSelectMultiple(verbose_name="tools", is_stacked=False),
    )

    superuser_on_tools = forms.ModelMultipleChoiceField(
        queryset=Tool.objects.filter(parent_tool__isnull=True),
        required=False,
        widget=FilteredSelectMultiple(verbose_name="tools", is_stacked=False),
    )

    def __init__(self, *args, **kwargs):
        super().__init__(*args, **kwargs)
        if self.instance.pk:
            self.fields["tool_qualifications"].initial = self.instance.qualifications.all()
            self.fields["backup_owner_on_tools"].initial = self.instance.backup_for_tools.all()
            self.fields["superuser_on_tools"].initial = self.instance.superuser_for_tools.all()


class UserDocumentsInline(DocumentModelAdmin):
    model = UserDocuments


@register(User)
class UserAdmin(admin.ModelAdmin):
    form = UserAdminForm
    inlines = [UserDocumentsInline]
    filter_horizontal = (
        "groups",
        "user_permissions",
        "projects",
        "managed_projects",
        "physical_access_levels",
        "onboarding_phases",
        "safety_trainings",
    )
    fieldsets = (
        (
            "Personal information",
            {"fields": ("first_name", "last_name", "username", "email", "badge_number", "type", "domain", "notes")},
        ),
        (
            "Permissions",
            {
                "fields": (
                    "is_active",
                    "is_staff",
                    "is_user_office",
                    "is_accounting_officer",
                    "is_service_personnel",
                    "is_technician",
                    "is_facility_manager",
                    "is_superuser",
                    "training_required",
                    "groups",
                    "user_permissions",
                    "physical_access_levels",
                )
            },
        ),
        ("Important dates", {"fields": ("date_joined", "last_login", "access_expiration")}),
        (
            "Facility information",
            {
                "fields": (
                    "tool_qualifications",
                    "backup_owner_on_tools",
                    "superuser_on_tools",
                    "projects",
                    "managed_projects",
                )
            },
        ),
        (
            "Other information",
            {
                "fields": (
                    "onboarding_phases",
                    "safety_trainings",
                )
            },
        ),
    )
    search_fields = ("first_name", "last_name", "username", "email")
    list_display = (
        "username",
        "first_name",
        "last_name",
        "email",
        "is_active",
        "access_expiration",
        "domain",
        "is_staff",
        "is_user_office",
        "is_accounting_officer",
        "is_technician",
        "is_service_personnel",
        "is_facility_manager",
        "is_superuser",
        "date_joined",
        "last_login",
    )
    list_filter = (
        "is_active",
        "access_expiration",
        "domain",
        "is_staff",
        "is_user_office",
        "is_accounting_officer",
        "is_facility_manager",
        "is_superuser",
        "is_technician",
        "is_service_personnel",
        "date_joined",
        "last_login",
    )

    def save_model(self, request, obj, form, change):
        """Audit project membership and qualifications when a user is saved."""
        super(UserAdmin, self).save_model(request, obj, form, change)
        record_local_many_to_many_changes(request, obj, form, "projects")
        record_local_many_to_many_changes(request, obj, form, "qualifications", "tool_qualifications")
        record_local_many_to_many_changes(request, obj, form, "physical_access_levels")
        record_active_state(request, obj, form, "is_active", not change)
        if "tool_qualifications" in form.changed_data:
            obj.qualifications.set(form.cleaned_data["tool_qualifications"])
        if "backup_owner_on_tools" in form.changed_data:
            obj.backup_for_tools.set(form.cleaned_data["backup_owner_on_tools"])
        if "superuser_on_tools" in form.changed_data:
            obj.superuser_for_tools.set(form.cleaned_data["superuser_on_tools"])


@register(PhysicalAccessLog)
class PhysicalAccessLogAdmin(admin.ModelAdmin):
    list_display = ("user", "door", "time", "result")
    list_filter = (("door", admin.RelatedOnlyFieldListFilter), "result")
    search_fields = ("user__first_name", "user__last_name", "user__username", "door__name")
    date_hierarchy = "time"

    def has_delete_permission(self, request, obj=None):
        return False

    def has_add_permission(self, request):
        return False

    def has_change_permission(self, request, obj=None):
        return False


@register(SafetyIssue)
class SafetyIssueAdmin(admin.ModelAdmin):
    list_display = ("id", "reporter", "creation_time", "visible", "resolved", "resolution_time", "resolver")
    list_filter = (
        "resolved",
        "visible",
        "creation_time",
        "resolution_time",
        ("reporter", admin.RelatedOnlyFieldListFilter),
    )
    readonly_fields = ("creation_time", "resolution_time")
    search_fields = ("location", "concern", "progress", "resolution")
    autocomplete_fields = ["reporter", "resolver"]


@register(SafetyCategory)
class SafetyCategoryAdmin(admin.ModelAdmin):
    list_display = ("name", "display_order")


class SafetyItemDocumentsInline(DocumentModelAdmin):
    model = SafetyItemDocuments


@register(SafetyItem)
class SafetyItemAdmin(admin.ModelAdmin):
    inlines = [SafetyItemDocumentsInline]
    list_display = ("name", "category", "get_documents_number")
    list_filter = (("category", admin.RelatedOnlyFieldListFilter),)

    @display(description="Documents")
    def get_documents_number(self, obj: SafetyItem):
        return SafetyItemDocuments.objects.filter(safety_item=obj).count()


class DoorAdminForm(forms.ModelForm):
    def __init__(self, *args, **kwargs):
        super(DoorAdminForm, self).__init__(*args, **kwargs)
        # Limit interlock selection to ones not already linked (and exclude current one)
        if "interlock" in self.fields:
            self.fields["interlock"].queryset = Interlock.objects.filter(
                Q(id=self.instance.interlock_id) | Q(tool__isnull=True, door__isnull=True)
            )


@register(Door)
class DoorAdmin(admin.ModelAdmin):
    list_display = ("name", "area", "interlock", "get_absolute_url", "id")
    form = DoorAdminForm
    autocomplete_fields = ["interlock"]


@register(AlertCategory)
class AlertCategoryAdmin(admin.ModelAdmin):
    list_display = ("name",)


class AlertAdminForm(forms.ModelForm):
    contents = forms.CharField(widget=forms.Textarea(attrs={"rows": 3, "cols": 50}))

    class Meta:
        model = Alert
        fields = "__all__"


@register(Alert)
class AlertAdmin(admin.ModelAdmin):
    list_display = (
        "title",
        "category",
        "creation_time",
        "creator",
        "debut_time",
        "expiration_time",
        "user",
        "dismissible",
        "expired",
        "deleted",
    )
    list_filter = ("category", "dismissible", "expired", "deleted")
    form = AlertAdminForm


class PhysicalAccessLevelForm(forms.ModelForm):
    class Meta:
        model = PhysicalAccessLevel
        fields = "__all__"

    class Media:
        js = ("admin/physical_access_level/access_level.js",)

    authorized_users = forms.ModelMultipleChoiceField(
        queryset=User.objects.all(),
        required=False,
        widget=FilteredSelectMultiple(verbose_name="Users", is_stacked=False),
    )

    closures = forms.ModelMultipleChoiceField(
        queryset=Closure.objects.all(),
        required=False,
        widget=FilteredSelectMultiple(verbose_name="Closures", is_stacked=False),
    )

    def __init__(self, *args, **kwargs):
        super().__init__(*args, **kwargs)
        if self.instance.pk:
            self.fields["authorized_users"].initial = self.instance.user_set.all()
            self.fields["closures"].initial = self.instance.closure_set.all()

    def clean(self):
        cleaned_data = super().clean()
        schedule = cleaned_data.get("schedule")
        if schedule == PhysicalAccessLevel.Schedule.WEEKDAYS:
            start_date = cleaned_data.get("weekdays_start_time")
            end_date = cleaned_data.get("weekdays_end_time")
            if not start_date:
                self.add_error("weekdays_start_time", "Start time is required for weekdays.")
            if not end_date:
                self.add_error("weekdays_end_time", "End time is required for weekdays.")
        else:
            cleaned_data["weekdays_start_time"] = None
            cleaned_data["weekdays_end_time"] = None
        return cleaned_data


@register(PhysicalAccessLevel)
class PhysicalAccessLevelAdmin(admin.ModelAdmin):
    search_fields = ["name", "area__name"]
    form = PhysicalAccessLevelForm
    list_display = ("name", "area", "get_schedule_display_with_times", "allow_staff_access", "allow_user_request")
    list_filter = (("area", TreeRelatedFieldListFilter), "allow_staff_access", "allow_user_request")

    def save_model(self, request, obj, form, change):
        """
        Explicitly record any membership changes.
        """
        record_remote_many_to_many_changes_and_save(request, obj, form, change, "authorized_users", super().save_model)
        if "closures" in form.changed_data:
            obj.closure_set.set(form.cleaned_data["closures"])


class ClosureTimeInline(admin.TabularInline):
    model = ClosureTime
    formset = AtLeastOneRequiredInlineFormSet
    min_num = 1
    extra = 1


class ClosureAdminForm(forms.ModelForm):
    def clean(self):
        if any(self.errors):
            return
        cleaned_data = super().clean()
        alert_template = cleaned_data.get("alert_template")
        alert_days_before = cleaned_data.get("alert_days_before")
        if alert_days_before is not None and not alert_template:
            self.add_error("alert_template", "Please provide an alert message")
        if alert_template:
            if alert_days_before is None:
                self.add_error("alert_days_before", "Please select when the alert should be displayed")
            try:
                validate_closure = Closure()
                validate_closure.name = cleaned_data.get("name")
                validate_closure.alert_template = alert_template
                validate_closure.staff_absent = cleaned_data.get("staff_absent")
                access_levels = cleaned_data.get("physical_access_levels")
                closure_time = ClosureTime()
                closure_time.closure = validate_closure
                closure_time.start_time = datetime.datetime.now()
                closure_time.end_time = datetime.datetime.now()
                closure_time.alert_contents(access_levels=access_levels)
            except Exception as template_exception:
                self.add_error("alert_template", str(template_exception))

    class Meta:
        model = Closure
        fields = "__all__"

    class Media:
        js = ("admin/time_options_override.js",)


@register(Closure)
class ClosureAdmin(admin.ModelAdmin):
    inlines = [ClosureTimeInline]
    form = ClosureAdminForm
    list_display = ("name", "alert_days_before", "get_times_display", "staff_absent", "notify_managers_last_occurrence")
    filter_horizontal = ("physical_access_levels",)
    list_filter = (
        ("physical_access_levels__area", TreeRelatedFieldListFilter),
        "staff_absent",
        "notify_managers_last_occurrence",
    )
    readonly_fields = ("alert_preview",)
    fieldsets = (
        (
            None,
            {
                "fields": (
                    "name",
                    "alert_days_before",
                    "alert_template",
                    "alert_preview",
                    "notify_managers_last_occurrence",
                    "staff_absent",
                    "physical_access_levels",
                )
            },
        ),
    )

    def alert_preview(self, obj: Closure):
        if obj.alert_template and obj.closuretime_set.exists():
            try:
                alert_style = "width: 350px; color: #a94442; background-color: #f2dede; border-color: #dca7a7;padding: 15px; margin-bottom: 10px; border: 1px solid transparent; border-radius: 4px;"
                display_title = f'<span style="font-weight:bold">{obj.name}</span><br>' if obj.name else ""
                return iframe_content(
                    f'<div style="{alert_style}">{display_title}{linebreaksbr(obj.closuretime_set.first().alert_contents())}</div>',
                    extra_style="padding-bottom: 20%",
                )
            except Exception:
                pass
        return ""

    @admin.display(description="Times")
    def get_times_display(self, closure: Closure) -> str:
        return mark_safe(
            "<br>".join(
                [
                    format_daterange(
                        ct.start_time,
                        ct.end_time,
                        dt_format="SHORT_DATETIME_FORMAT",
                        d_format="SHORT_DATE_FORMAT",
                        date_separator=" ",
                        time_separator=" - ",
                    )
                    for ct in ClosureTime.objects.filter(closure=closure)
                ]
            )
        )


class TemporaryPhysicalAccessAdminForm(forms.ModelForm):
    class Meta:
        model = TemporaryPhysicalAccess
        fields = "__all__"

    class Media:
        js = ("admin/time_options_override.js",)


@register(TemporaryPhysicalAccess)
class TemporaryPhysicalAccessAdmin(admin.ModelAdmin):
    list_display = ("id", "user", "start_time", "end_time", "get_area_name", "get_schedule_display_with_times")
    list_filter = (
        ("physical_access_level", admin.RelatedOnlyFieldListFilter),
        ("physical_access_level__area", TreeRelatedFieldListFilter),
        "end_time",
        "start_time",
        ("user", admin.RelatedOnlyFieldListFilter),
    )
    form = TemporaryPhysicalAccessAdminForm
    autocomplete_fields = ["user", "physical_access_level"]

    @admin.display(ordering="physical_access_level__area", description="Area")
    def get_area_name(self, tpa: TemporaryPhysicalAccess) -> str:
        return tpa.physical_access_level.area.name

    @admin.display(description="Schedule")
    def get_schedule_display_with_times(self, tpa: TemporaryPhysicalAccess) -> str:
        return tpa.physical_access_level.get_schedule_display_with_times()


class TemporaryPhysicalAccessRequestFormAdmin(forms.ModelForm):
    class Meta:
        model = TemporaryPhysicalAccessRequest
        fields = "__all__"


@register(TemporaryPhysicalAccessRequest)
class TemporaryPhysicalAccessRequestAdmin(admin.ModelAdmin):
    form = TemporaryPhysicalAccessRequestFormAdmin
    list_display = (
        "creator",
        "creation_time",
        "other_users_display",
        "start_time",
        "end_time",
        "physical_access_level",
        "status_display",
        "reviewer",
        "deleted",
    )
    list_filter = (
        "status",
        "deleted",
        ("creator", admin.RelatedOnlyFieldListFilter),
        ("physical_access_level", admin.RelatedOnlyFieldListFilter),
    )
    filter_horizontal = ("other_users",)
    actions = [access_requests_export_csv]
    autocomplete_fields = ["creator", "last_updated_by", "reviewer", "physical_access_level"]

    @admin.display(ordering="other_users", description="Buddies")
    def other_users_display(self, access_request: TemporaryPhysicalAccessRequest):
        return mark_safe("<br>".join([u.username for u in access_request.other_users.all()]))

    @admin.display(ordering="status", description="Status")
    def status_display(self, access_request: TemporaryPhysicalAccessRequest):
        return access_request.get_status_display()


@register(ContactInformationCategory)
class ContactInformationCategoryAdmin(admin.ModelAdmin):
    list_display = ("name", "display_order")


@register(ContactInformation)
class ContactInformationAdmin(admin.ModelAdmin):
    list_display = ("name", "category", "user")
    autocomplete_fields = ["user"]


@register(LandingPageChoice)
class LandingPageChoiceAdmin(admin.ModelAdmin):
    list_display = (
        "display_order",
        "name",
        "url",
        "open_in_new_tab",
        "secure_referral",
        "hide_from_mobile_devices",
        "hide_from_desktop_computers",
    )
    list_display_links = ("name",)


@register(Customization)
class CustomizationAdmin(admin.ModelAdmin):
    list_display = ("name", "value")


@register(ScheduledOutageCategory)
class ScheduledOutageCategoryAdmin(admin.ModelAdmin):
    list_display = ("name",)


@register(ScheduledOutage)
class ScheduledOutageAdmin(admin.ModelAdmin):
    list_display = ("id", "tool", "area", "resource", "creator", "title", "start", "end")
    list_filter = (
        ("tool", admin.RelatedOnlyFieldListFilter),
        ("area", TreeRelatedFieldListFilter),
        ("resource", admin.RelatedOnlyFieldListFilter),
        ("creator", admin.RelatedOnlyFieldListFilter),
    )
    autocomplete_fields = ["tool", "creator"]


@register(News)
class NewsAdmin(admin.ModelAdmin):
    list_display = ("id", "title", "created", "last_updated", "archived", "pinned")
    list_filter = ("archived", "pinned")


@register(Notification)
class NotificationAdmin(admin.ModelAdmin):
    list_display = ("id", "user", "get_item", "notification_type", "expiration")
    list_filter = (
        ("content_type", admin.RelatedOnlyFieldListFilter),
        "notification_type",
    )
    autocomplete_fields = ["user"]

    @admin.display(description="Item")
    def get_item(self, obj: Notification):
        return admin_get_item(obj.content_type, obj.object_id)


@register(BadgeReader)
class BadgeReaderAdmin(admin.ModelAdmin):
    list_display = ("id", "name", "send_key", "record_key")


class ToolUsageCounterAdminForm(forms.ModelForm):
    class Meta:
        model = ToolUsageCounter
        fields = "__all__"

    def clean(self):
        cleaned_data = super().clean()
        tool = cleaned_data.get("tool")
        tool_usage_question_name = cleaned_data.get("tool_usage_question")
        if tool and tool_usage_question_name:
            error = None
            if tool.post_usage_questions:
                post_usage_form = DynamicForm(tool.post_usage_questions)
                tool_question = post_usage_form.filter_questions(
                    lambda x: (
                        isinstance(x, PostUsageNumberFieldQuestion) or isinstance(x, PostUsageFloatFieldQuestion)
                    )
                    and x.name == tool_usage_question_name
                )
                if not tool_question:
                    candidates = [
                        question.name
                        for question in post_usage_form.filter_questions(
                            lambda x: isinstance(x, PostUsageNumberFieldQuestion)
                            or isinstance(x, PostUsageFloatFieldQuestion)
                        )
                    ]
                    error = "The tool has no post usage question of type Number or Float with this name."
                    if candidates:
                        error += f" Valid question names are: {', '.join(candidates)}"
            else:
                error = "The tool does not have any post usage questions."
            if error:
                self.add_error("tool_usage_question", error)
        return cleaned_data


@register(ToolUsageCounter)
class ToolUsageCounterAdmin(admin.ModelAdmin):
    list_display = (
        "name",
        "tool",
        "tool_usage_question",
        "value",
        "warning_threshold",
        "last_reset",
        "last_reset_by",
        "is_active",
    )
    list_filter = (("tool", admin.RelatedOnlyFieldListFilter), "last_reset")
    readonly_fields = ("warning_threshold_reached",)
    form = ToolUsageCounterAdminForm
    autocomplete_fields = ["tool", "last_reset_by"]


class RequestMessageInlines(GenericStackedInline):
    model = RequestMessage
    extra = 1
    autocomplete_fields = ["author"]


@register(BuddyRequest)
class BuddyRequestAdmin(admin.ModelAdmin):
    inlines = [RequestMessageInlines]
    form = BuddyRequestForm
    list_display = ("user", "start", "end", "area", "reply_count", "expired", "deleted")
    list_filter = (
        "expired",
        "deleted",
        ("user", admin.RelatedOnlyFieldListFilter),
        ("area", TreeRelatedFieldListFilter),
    )
    autocomplete_fields = ["user"]

    @admin.display(ordering="replies", description="Replies")
    def reply_count(self, buddy_request: BuddyRequest):
        return buddy_request.replies.count()


@register(AdjustmentRequest)
class AdjustmentRequestAdmin(admin.ModelAdmin):
    inlines = [RequestMessageInlines]
    list_display = (
        "creator",
        "last_updated",
        "get_item",
        "get_time_difference",
        "get_status_display",
        "reply_count",
        "deleted",
    )
    list_filter = (
        "status",
        "deleted",
        ("creator", admin.RelatedOnlyFieldListFilter),
        ("reviewer", admin.RelatedOnlyFieldListFilter),
    )
    date_hierarchy = "last_updated"
    actions = [adjustment_requests_export_csv]

    @admin.display(description="Diff")
    def get_time_difference(self, adjustment_request: AdjustmentRequest):
        return adjustment_request.get_time_difference()

    @admin.display(ordering="replies", description="Replies")
    def reply_count(self, adjustment_request: AdjustmentRequest):
        return adjustment_request.replies.count()

    @admin.display(description="Item")
    def get_item(self, adjustment_request: AdjustmentRequest):
        return admin_get_item(adjustment_request.item_type, adjustment_request.item_id)


@register(StaffAbsenceType)
class StaffAbsenceTypeAdmin(admin.ModelAdmin):
    list_display = ("name", "description")


@register(StaffAvailabilityCategory)
class StaffAvailabilityCategoryAdmin(admin.ModelAdmin):
    list_display = ("name", "display_order")


@register(StaffAvailability)
class StaffAvailabilityAdmin(admin.ModelAdmin):
    search_fields = (
        "staff_member__first_name",
        "staff_member__last_name",
        "staff_member__username",
        "staff_member__email",
    )
    list_display = ("staff_member", "category", "visible", "start_time", "end_time", *StaffAvailability.DAYS)
    list_filter = ("category", *StaffAvailability.DAYS)
    autocomplete_fields = ["staff_member"]

    def formfield_for_foreignkey(self, db_field, request, **kwargs):
        """We only want active users here"""
        if db_field.name == "staff_member":
            kwargs["queryset"] = User.objects.filter(is_active=True)
        return super().formfield_for_foreignkey(db_field, request, **kwargs)


@register(StaffAbsence)
class StaffAbsenceAdmin(admin.ModelAdmin):
    list_display = ("creation_time", "staff_member", "absence_type", "full_day", "start_date", "end_date")
    list_filter = (
        ("staff_member", admin.RelatedOnlyFieldListFilter),
        "absence_type",
        "start_date",
        "end_date",
        "creation_time",
    )
    autocomplete_fields = ["staff_member"]


class ChemicalHazardAdminForm(forms.ModelForm):
    class Meta:
        model = ChemicalHazard
        fields = "__all__"

    chemicals = forms.ModelMultipleChoiceField(
        queryset=Chemical.objects.all(),
        required=False,
        widget=FilteredSelectMultiple(verbose_name="Chemicals", is_stacked=False),
    )

    def __init__(self, *args, **kwargs):
        super().__init__(*args, **kwargs)
        if self.instance.pk:
            self.fields["chemicals"].initial = self.instance.chemical_set.all()

    def clean(self):
        cleaned_data = super().clean()
        logo = cleaned_data.get("logo")

        # only resize if a logo is present and has changed
        if logo and not isinstance(logo, FieldFile):
            from NEMO.utilities import resize_image

            # resize image to 250x250 maximum
            cleaned_data["logo"] = resize_image(logo, 250)


@register(ChemicalHazard)
class ChemicalHazardAdmin(admin.ModelAdmin):
    form = ChemicalHazardAdminForm
    list_display = ("name", "display_order")

    def save_model(self, request, obj: ChemicalHazard, form, change):
        super().save_model(request, obj, form, change)
        if "chemicals" in form.changed_data:
            obj.chemical_set.set(form.cleaned_data["chemicals"])


@register(Chemical)
class ChemicalAdmin(admin.ModelAdmin):
    filter_horizontal = ("hazards",)
    list_filter = ("hazards",)


@register(SafetyTraining)
class SafetyTrainingAdmin(admin.ModelAdmin):
    list_display = ("name", "display_order")


@register(OnboardingPhase)
class OnboardingPhaseAdmin(admin.ModelAdmin):
    list_display = ("name", "display_order")


@register(EmailLog)
class EmailLogAdmin(admin.ModelAdmin):
    list_display = ["id", "category", "sender", "to", "subject", "when", "ok"]
    list_filter = ["category", "ok"]
    search_fields = ["subject", "content", "to"]
    readonly_fields = ("content_preview",)
    date_hierarchy = "when"

    def content_preview(self, obj):
        if obj.content:
            return iframe_content(obj.content)
        else:
            return ""

    def has_delete_permission(self, request, obj=None):
        return False

    def has_add_permission(self, request):
        return False

    def has_change_permission(self, request, obj=None):
        return False


class CustomGroupAdminForm(forms.ModelForm):
    users = ModelMultipleChoiceField(
        queryset=User.objects.all(),
        required=False,
        widget=FilteredSelectMultiple(verbose_name="Users", is_stacked=False),
    )

    def __init__(self, *args, **kwargs):
        super().__init__(*args, **kwargs)
        if self.instance.pk:
            self.fields["users"].initial = self.instance.user_set.all()

    def _save_m2m(self):
        super()._save_m2m()
        exclude = self._meta.exclude
        fields = self._meta.fields
        # Check for fields and exclude
        if fields and "users" not in fields or exclude and "users" in exclude:
            return
        if "users" in self.cleaned_data:
            self.instance.user_set.set(self.cleaned_data["users"])


class CustomGroupAdmin(GroupAdmin):
    form = CustomGroupAdminForm


class PermissionAdminForm(forms.ModelForm):
    users = ModelMultipleChoiceField(
        queryset=User.objects.all(),
        required=False,
        widget=FilteredSelectMultiple(verbose_name="Users", is_stacked=False),
    )

    def __init__(self, *args, **kwargs):
        super().__init__(*args, **kwargs)
        if self.instance.pk:
            self.fields["users"].initial = self.instance.user_set.all()

    def _save_m2m(self):
        super()._save_m2m()
        exclude = self._meta.exclude
        fields = self._meta.fields
        # Check for fields and exclude
        if fields and "users" not in fields or exclude and "users" in exclude:
            return
        if "users" in self.cleaned_data:
            self.instance.user_set.set(self.cleaned_data["users"])


@admin.register(Permission)
class PermissionAdmin(admin.ModelAdmin):
    search_fields = ("name", "codename")
    form = PermissionAdminForm


def iframe_content(content, extra_style="padding-bottom: 75%") -> str:
    return mark_safe(
        f'<div style="position: relative; display: block; overflow: hidden; {extra_style}"><iframe style="position: absolute; width:100%; height:100%; border:none" src="data:text/html,{urlencode(content)}"></iframe></div>'
    )


def has_admin_site_permission(request):
    """
    Return True if the given HttpRequest has permission to view
    *at least one* page in the admin site.
    In our case, anyone with a staff permission should be able
    to access the admin site
    """
    user: User = request.user
    return user.is_active and (user.is_superuser or user.get_all_permissions())


# Register our new admin permission
admin.site.has_permission = has_admin_site_permission

# Register other models
admin.site.register(ProjectDiscipline)
admin.site.register(AccountType)
admin.site.register(ResourceCategory)
admin.site.unregister(Group)
admin.site.register(Group, CustomGroupAdmin)<|MERGE_RESOLUTION|>--- conflicted
+++ resolved
@@ -218,17 +218,13 @@
         "_location",
         ("_requires_area_access", admin.RelatedOnlyFieldListFilter),
     )
-<<<<<<< HEAD
-    readonly_fields = ("_post_usage_preview",)
+    readonly_fields = ("_post_usage_preview", "_pre_usage_preview")
     autocomplete_fields = [
         "_primary_owner",
         "_interlock",
         "parent_tool",
         "_grant_physical_access_level_upon_qualification",
     ]
-=======
-    readonly_fields = ("_post_usage_preview", "_pre_usage_preview")
->>>>>>> b9691100
     actions = [duplicate_tool_configuration]
     form = ToolAdminForm
     fieldsets = (
